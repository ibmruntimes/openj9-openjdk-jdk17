--- conflicted
+++ resolved
@@ -45,10 +45,7 @@
     vm.gc.Serial \
     vm.gc.Parallel \
     vm.gc.ConcMarkSweep \
-<<<<<<< HEAD
-=======
     vm.jvmci \
->>>>>>> 87f24c7e
     vm.debug
 
 # Tests using jtreg 4.2 b04 features
