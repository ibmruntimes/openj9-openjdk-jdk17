--- conflicted
+++ resolved
@@ -207,11 +207,8 @@
 		-quiet					\
                 -use					\
                 -keywords				\
-<<<<<<< HEAD
+		-Xdoclint:none				\
                 -Xprofilespath $(JDK_TOPDIR)/makefiles/profile-rtjar-includes.txt \
-=======
-		-Xdoclint:none				\
->>>>>>> bc7e2c24
 		$(ADDITIONAL_JAVADOCFLAGS)
 
 ifdef OPENJDK
