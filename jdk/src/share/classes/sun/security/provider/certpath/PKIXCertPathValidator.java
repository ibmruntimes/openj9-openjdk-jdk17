--- conflicted
+++ resolved
@@ -231,14 +231,6 @@
         AdaptableX509CertSelector issuerSelector =
                         new AdaptableX509CertSelector();
 
-<<<<<<< HEAD
-        // check trusted certificate's key usage
-        boolean[] usages = trustedCert.getKeyUsage();
-        if (usages != null) {
-            usages[5] = true;    // keyCertSign
-            issuerSelector.setKeyUsage(usages);
-        }
-
         // check trusted certificate's subject
         issuerSelector.setSubject(firstCert.getIssuerX500Principal());
 
@@ -246,15 +238,6 @@
         issuerSelector.setValidityPeriod(firstCert.getNotBefore(),
                                                 firstCert.getNotAfter());
 
-=======
-        // check trusted certificate's subject
-        issuerSelector.setSubject(firstCert.getIssuerX500Principal());
-
-        // check the validity period
-        issuerSelector.setValidityPeriod(firstCert.getNotBefore(),
-                                                firstCert.getNotAfter());
-
->>>>>>> d114c149
         /*
          * Facilitate certification path construction with authority
          * key identifier and subject key identifier.
