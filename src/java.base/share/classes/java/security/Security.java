/*
 * Copyright (c) 1996, 2021, Oracle and/or its affiliates. All rights reserved.
 * DO NOT ALTER OR REMOVE COPYRIGHT NOTICES OR THIS FILE HEADER.
 *
 * This code is free software; you can redistribute it and/or modify it
 * under the terms of the GNU General Public License version 2 only, as
 * published by the Free Software Foundation.  Oracle designates this
 * particular file as subject to the "Classpath" exception as provided
 * by Oracle in the LICENSE file that accompanied this code.
 *
 * This code is distributed in the hope that it will be useful, but WITHOUT
 * ANY WARRANTY; without even the implied warranty of MERCHANTABILITY or
 * FITNESS FOR A PARTICULAR PURPOSE.  See the GNU General Public License
 * version 2 for more details (a copy is included in the LICENSE file that
 * accompanied this code).
 *
 * You should have received a copy of the GNU General Public License version
 * 2 along with this work; if not, write to the Free Software Foundation,
 * Inc., 51 Franklin St, Fifth Floor, Boston, MA 02110-1301 USA.
 *
 * Please contact Oracle, 500 Oracle Parkway, Redwood Shores, CA 94065 USA
 * or visit www.oracle.com if you need additional information or have any
 * questions.
 */

/*
 * ===========================================================================
 * (c) Copyright IBM Corp. 2022, 2022 All Rights Reserved
 * ===========================================================================
 */

package java.security;

import java.util.*;
import java.util.concurrent.ConcurrentHashMap;
import java.io.*;
import java.net.URL;

import jdk.internal.access.JavaSecurityPropertiesAccess;
import jdk.internal.event.EventHelper;
import jdk.internal.event.SecurityPropertyModificationEvent;
import jdk.internal.access.SharedSecrets;
import jdk.internal.util.StaticProperty;
import sun.security.util.Debug;
import sun.security.util.PropertyExpander;

import sun.security.jca.*;

/*[IF CRIU_SUPPORT]*/
import openj9.internal.criu.InternalCRIUSupport;
import openj9.internal.criu.security.CRIUConfigurator;
/*[ENDIF] CRIU_SUPPORT*/

import openj9.internal.security.FIPSConfigurator;

/**
 * <p>This class centralizes all security properties and common security
 * methods. One of its primary uses is to manage providers.
 *
 * <p>The default values of security properties are read from an
 * implementation-specific location, which is typically the properties file
 * {@code conf/security/java.security} in the Java installation directory.
 *
 * @implNote If the properties file fails to load, the JDK implementation will
 * throw an unspecified error when initializing the {@code Security} class.
 *
 * @author Benjamin Renaud
 * @since 1.1
 */

public final class Security {

    /* Are we debugging? -- for developers */
    private static final Debug sdebug =
                        Debug.getInstance("properties");

    /* The java.security properties */
    private static Properties props;

    /* cache a copy for recording purposes */
    private static Properties initialSecurityProperties;

    // An element in the cache
    private static class ProviderProperty {
        String className;
        Provider provider;
    }

    static {
        // doPrivileged here because there are multiple
        // things in initialize that might require privs.
        // (the FileInputStream call and the File.exists call,
        // the securityPropFile call, etc)
        @SuppressWarnings("removal")
        var dummy = AccessController.doPrivileged(new PrivilegedAction<>() {
            public Void run() {
                initialize();
                return null;
            }
        });
        // Set up JavaSecurityPropertiesAccess in SharedSecrets
        SharedSecrets.setJavaSecurityPropertiesAccess(new JavaSecurityPropertiesAccess() {
            @Override
            public Properties getInitialProperties() {
                return initialSecurityProperties;
            }
        });
    }

    private static void initialize() {
        props = new Properties();
        boolean overrideAll = false;

        // first load the system properties file
        // to determine the value of security.overridePropertiesFile
        File propFile = securityPropFile("java.security");
        boolean success = loadProps(propFile, null, false);
        if (!success) {
            throw new InternalError("Error loading java.security file");
        }

        if ("true".equalsIgnoreCase(props.getProperty
                ("security.overridePropertiesFile"))) {

            String extraPropFile = System.getProperty
                    ("java.security.properties");
            if (extraPropFile != null && extraPropFile.startsWith("=")) {
                overrideAll = true;
                extraPropFile = extraPropFile.substring(1);
            }
            loadProps(null, extraPropFile, overrideAll);
        }
        initialSecurityProperties = (Properties) props.clone();
        if (sdebug != null) {
            for (String key : props.stringPropertyNames()) {
                sdebug.println("Initial security property: " + key + "=" +
                    props.getProperty(key));
            }
        }

    }

    private static boolean loadProps(File masterFile, String extraPropFile, boolean overrideAll) {
        InputStream is = null;
        try {
            if (masterFile != null && masterFile.exists()) {
                is = new FileInputStream(masterFile);
            } else if (extraPropFile != null) {
                extraPropFile = PropertyExpander.expand(extraPropFile);
                File propFile = new File(extraPropFile);
                URL propURL;
                if (propFile.exists()) {
                    propURL = new URL
                            ("file:" + propFile.getCanonicalPath());
                } else {
                    propURL = new URL(extraPropFile);
                }

                is = propURL.openStream();
                if (overrideAll) {
                    props = new Properties();
                    if (sdebug != null) {
                        sdebug.println
                                ("overriding other security properties files!");
                    }
                }
            } else {
                // unexpected
                return false;
            }
            props.load(is);
            if (sdebug != null) {
                // ExceptionInInitializerError if masterFile.getName() is
                // called here (NPE!). Leave as is (and few lines down)
                sdebug.println("reading security properties file: " +
                        masterFile == null ? extraPropFile : "java.security");
            }
            return true;
        } catch (IOException | PropertyExpander.ExpandException e) {
            if (sdebug != null) {
                sdebug.println("unable to load security properties from " +
                        masterFile == null ? extraPropFile : "java.security");
                e.printStackTrace();
            }
            return false;
        } finally {
            if (is != null) {
                try {
                    is.close();
                } catch (IOException ioe) {
                    if (sdebug != null) {
                        sdebug.println("unable to close input stream");
                    }
                }
            }
        }
<<<<<<< HEAD

/*[IF CRIU_SUPPORT]*/
        // Check if CRIU checkpoint mode is enabled, if it is then reconfigure the security providers.
        if (InternalCRIUSupport.isCheckpointAllowed()) {
            CRIUConfigurator.setCRIUSecMode(props);
        }
/*[ENDIF] CRIU_SUPPORT*/

        // Load FIPS properties
        if (loadedProps) {
            boolean fipsEnabled = FIPSConfigurator.configureFIPS(props);
            if (sdebug != null) {
                if (fipsEnabled) {
                    sdebug.println("FIPS mode enabled.");
                } else {
                    sdebug.println("FIPS mode disabled.");
                }
            }
        }
    }

    /*
     * Initialize to default values, if <java.home>/lib/java.security
     * is not found.
     */
    private static void initializeStatic() {
        props.put("security.provider.1", "sun.security.provider.Sun");
        props.put("security.provider.2", "sun.security.rsa.SunRsaSign");
        props.put("security.provider.3", "sun.security.ssl.SunJSSE");
        props.put("security.provider.4", "com.sun.crypto.provider.SunJCE");
        props.put("security.provider.5", "sun.security.jgss.SunProvider");
        props.put("security.provider.6", "com.sun.security.sasl.Provider");
=======
>>>>>>> 461d3bda
    }

    /**
     * Don't let anyone instantiate this.
     */
    private Security() {
    }

    private static File securityPropFile(String filename) {
        // maybe check for a system property which will specify where to
        // look. Someday.
        String sep = File.separator;
        return new File(StaticProperty.javaHome() + sep + "conf" + sep +
                        "security" + sep + filename);
    }

    /**
     * Looks up providers, and returns the property (and its associated
     * provider) mapping the key, if any.
     * The order in which the providers are looked up is the
     * provider-preference order, as specificed in the security
     * properties file.
     */
    private static ProviderProperty getProviderProperty(String key) {
        ProviderProperty entry = null;

        List<Provider> providers = Providers.getProviderList().providers();
        for (int i = 0; i < providers.size(); i++) {

            String matchKey = null;
            Provider prov = providers.get(i);
            String prop = prov.getProperty(key);

            if (prop == null) {
                // Is there a match if we do a case-insensitive property name
                // comparison? Let's try ...
                for (Enumeration<Object> e = prov.keys();
                                e.hasMoreElements() && prop == null; ) {
                    matchKey = (String)e.nextElement();
                    if (key.equalsIgnoreCase(matchKey)) {
                        prop = prov.getProperty(matchKey);
                        break;
                    }
                }
            }

            if (prop != null) {
                ProviderProperty newEntry = new ProviderProperty();
                newEntry.className = prop;
                newEntry.provider = prov;
                return newEntry;
            }
        }

        return entry;
    }

    /**
     * Returns the property (if any) mapping the key for the given provider.
     */
    private static String getProviderProperty(String key, Provider provider) {
        String prop = provider.getProperty(key);
        if (prop == null) {
            // Is there a match if we do a case-insensitive property name
            // comparison? Let's try ...
            for (Enumeration<Object> e = provider.keys();
                                e.hasMoreElements() && prop == null; ) {
                String matchKey = (String)e.nextElement();
                if (key.equalsIgnoreCase(matchKey)) {
                    prop = provider.getProperty(matchKey);
                    break;
                }
            }
        }
        return prop;
    }

    /**
     * Gets a specified property for an algorithm. The algorithm name
     * should be a standard name. See the <a href=
     * "{@docRoot}/../specs/security/standard-names.html">
     * Java Security Standard Algorithm Names Specification</a>
     * for information about standard algorithm names.
     *
     * One possible use is by specialized algorithm parsers, which may map
     * classes to algorithms which they understand (much like Key parsers
     * do).
     *
     * @param algName the algorithm name.
     *
     * @param propName the name of the property to get.
     *
     * @return the value of the specified property.
     *
     * @deprecated This method used to return the value of a proprietary
     * property in the master file of the "SUN" Cryptographic Service
     * Provider in order to determine how to parse algorithm-specific
     * parameters. Use the new provider-based and algorithm-independent
     * {@code AlgorithmParameters} and {@code KeyFactory} engine
     * classes (introduced in the J2SE version 1.2 platform) instead.
     */
    @Deprecated
    public static String getAlgorithmProperty(String algName,
                                              String propName) {
        ProviderProperty entry = getProviderProperty("Alg." + propName
                                                     + "." + algName);
        if (entry != null) {
            return entry.className;
        } else {
            return null;
        }
    }

    /**
     * Adds a new provider, at a specified position. The position is
     * the preference order in which providers are searched for
     * requested algorithms.  The position is 1-based, that is,
     * 1 is most preferred, followed by 2, and so on.
     *
     * <p>If the given provider is installed at the requested position,
     * the provider that used to be at that position, and all providers
     * with a position greater than {@code position}, are shifted up
     * one position (towards the end of the list of installed providers).
     *
     * <p>A provider cannot be added if it is already installed.
     *
     * <p>If there is a security manager, the
     * {@link java.lang.SecurityManager#checkSecurityAccess} method is called
     * with the {@code "insertProvider"} permission target name to see if
     * it's ok to add a new provider. If this permission check is denied,
     * {@code checkSecurityAccess} is called again with the
     * {@code "insertProvider."+provider.getName()} permission target name. If
     * both checks are denied, a {@code SecurityException} is thrown.
     *
     * @param provider the provider to be added.
     *
     * @param position the preference position that the caller would
     * like for this provider.
     *
     * @return the actual preference position in which the provider was
     * added, or -1 if the provider was not added because it is
     * already installed.
     *
     * @throws  NullPointerException if provider is null
     * @throws  SecurityException
     *          if a security manager exists and its {@link
     *          java.lang.SecurityManager#checkSecurityAccess} method
     *          denies access to add a new provider
     *
     * @see #getProvider
     * @see #removeProvider
     * @see java.security.SecurityPermission
     */
    public static synchronized int insertProviderAt(Provider provider,
            int position) {
        String providerName = provider.getName();
        checkInsertProvider(providerName);
        ProviderList list = Providers.getFullProviderList();
        ProviderList newList = ProviderList.insertAt(list, provider, position - 1);
        if (list == newList) {
            return -1;
        }
        Providers.setProviderList(newList);
        return newList.getIndex(providerName) + 1;
    }

    /**
     * Adds a provider to the next position available.
     *
     * <p>If there is a security manager, the
     * {@link java.lang.SecurityManager#checkSecurityAccess} method is called
     * with the {@code "insertProvider"} permission target name to see if
     * it's ok to add a new provider. If this permission check is denied,
     * {@code checkSecurityAccess} is called again with the
     * {@code "insertProvider."+provider.getName()} permission target name. If
     * both checks are denied, a {@code SecurityException} is thrown.
     *
     * @param provider the provider to be added.
     *
     * @return the preference position in which the provider was
     * added, or -1 if the provider was not added because it is
     * already installed.
     *
     * @throws  NullPointerException if provider is null
     * @throws  SecurityException
     *          if a security manager exists and its {@link
     *          java.lang.SecurityManager#checkSecurityAccess} method
     *          denies access to add a new provider
     *
     * @see #getProvider
     * @see #removeProvider
     * @see java.security.SecurityPermission
     */
    public static int addProvider(Provider provider) {
        /*
         * We can't assign a position here because the statically
         * registered providers may not have been installed yet.
         * insertProviderAt() will fix that value after it has
         * loaded the static providers.
         */
        return insertProviderAt(provider, 0);
    }

    /**
     * Removes the provider with the specified name.
     *
     * <p>When the specified provider is removed, all providers located
     * at a position greater than where the specified provider was are shifted
     * down one position (towards the head of the list of installed
     * providers).
     *
     * <p>This method returns silently if the provider is not installed or
     * if name is null.
     *
     * <p>First, if there is a security manager, its
     * {@code checkSecurityAccess}
     * method is called with the string {@code "removeProvider."+name}
     * to see if it's ok to remove the provider.
     * If the default implementation of {@code checkSecurityAccess}
     * is used (i.e., that method is not overridden), then this will result in
     * a call to the security manager's {@code checkPermission} method
     * with a {@code SecurityPermission("removeProvider."+name)}
     * permission.
     *
     * @param name the name of the provider to remove.
     *
     * @throws  SecurityException
     *          if a security manager exists and its {@link
     *          java.lang.SecurityManager#checkSecurityAccess} method
     *          denies
     *          access to remove the provider
     *
     * @see #getProvider
     * @see #addProvider
     */
    public static synchronized void removeProvider(String name) {
        check("removeProvider." + name);
        ProviderList list = Providers.getFullProviderList();
        ProviderList newList = ProviderList.remove(list, name);
        Providers.setProviderList(newList);
    }

    /**
     * Returns an array containing all the installed providers. The order of
     * the providers in the array is their preference order.
     *
     * @return an array of all the installed providers.
     */
    public static Provider[] getProviders() {
        return Providers.getFullProviderList().toArray();
    }

    /**
     * Returns the provider installed with the specified name, if
     * any. Returns null if no provider with the specified name is
     * installed or if name is null.
     *
     * @param name the name of the provider to get.
     *
     * @return the provider of the specified name.
     *
     * @see #removeProvider
     * @see #addProvider
     */
    public static Provider getProvider(String name) {
        return Providers.getProviderList().getProvider(name);
    }

    /**
     * Returns an array containing all installed providers that satisfy the
     * specified selection criterion, or null if no such providers have been
     * installed. The returned providers are ordered
     * according to their
     * {@linkplain #insertProviderAt(java.security.Provider, int) preference order}.
     *
     * <p> A cryptographic service is always associated with a particular
     * algorithm or type. For example, a digital signature service is
     * always associated with a particular algorithm (e.g., DSA),
     * and a CertificateFactory service is always associated with
     * a particular certificate type (e.g., X.509).
     *
     * <p>The selection criterion must be specified in one of the following two
     * formats:
     * <ul>
     * <li> <i>{@literal <crypto_service>.<algorithm_or_type>}</i>
     * <p> The cryptographic service name must not contain any dots.
     * <p> A
     * provider satisfies the specified selection criterion iff the provider
     * implements the
     * specified algorithm or type for the specified cryptographic service.
     * <p> For example, "CertificateFactory.X.509"
     * would be satisfied by any provider that supplied
     * a CertificateFactory implementation for X.509 certificates.
     * <li> <i>{@literal <crypto_service>.<algorithm_or_type>
     * <attribute_name>:<attribute_value>}</i>
     * <p> The cryptographic service name must not contain any dots. There
     * must be one or more space characters between the
     * <i>{@literal <algorithm_or_type>}</i> and the
     * <i>{@literal <attribute_name>}</i>.
     *  <p> A provider satisfies this selection criterion iff the
     * provider implements the specified algorithm or type for the specified
     * cryptographic service and its implementation meets the
     * constraint expressed by the specified attribute name/value pair.
     * <p> For example, "Signature.SHA1withDSA KeySize:1024" would be
     * satisfied by any provider that implemented
     * the SHA1withDSA signature algorithm with a keysize of 1024 (or larger).
     *
     * </ul>
     *
     * <p> See the <a href=
     * "{@docRoot}/../specs/security/standard-names.html">
     * Java Security Standard Algorithm Names Specification</a>
     * for information about standard cryptographic service names, standard
     * algorithm names and standard attribute names.
     *
     * @param filter the criterion for selecting
     * providers. The filter is case-insensitive.
     *
     * @return all the installed providers that satisfy the selection
     * criterion, or null if no such providers have been installed.
     *
     * @throws InvalidParameterException
     *         if the filter is not in the required format
     * @throws NullPointerException if filter is null
     *
     * @see #getProviders(java.util.Map)
     * @since 1.3
     */
    public static Provider[] getProviders(String filter) {
        String key = null;
        String value = null;
        int index = filter.indexOf(':');

        if (index == -1) {
            key = filter;
            value = "";
        } else {
            key = filter.substring(0, index);
            value = filter.substring(index + 1);
        }

        Hashtable<String, String> hashtableFilter = new Hashtable<>(1);
        hashtableFilter.put(key, value);

        return (getProviders(hashtableFilter));
    }

    /**
     * Returns an array containing all installed providers that satisfy the
     * specified selection criteria, or null if no such providers have been
     * installed. The returned providers are ordered
     * according to their
     * {@linkplain #insertProviderAt(java.security.Provider, int)
     * preference order}.
     *
     * <p>The selection criteria are represented by a map.
     * Each map entry represents a selection criterion.
     * A provider is selected iff it satisfies all selection
     * criteria. The key for any entry in such a map must be in one of the
     * following two formats:
     * <ul>
     * <li> <i>{@literal <crypto_service>.<algorithm_or_type>}</i>
     * <p> The cryptographic service name must not contain any dots.
     * <p> The value associated with the key must be an empty string.
     * <p> A provider
     * satisfies this selection criterion iff the provider implements the
     * specified algorithm or type for the specified cryptographic service.
     * <li>  <i>{@literal <crypto_service>}.
     * {@literal <algorithm_or_type> <attribute_name>}</i>
     * <p> The cryptographic service name must not contain any dots. There
     * must be one or more space characters between the
     * <i>{@literal <algorithm_or_type>}</i>
     * and the <i>{@literal <attribute_name>}</i>.
     * <p> The value associated with the key must be a non-empty string.
     * A provider satisfies this selection criterion iff the
     * provider implements the specified algorithm or type for the specified
     * cryptographic service and its implementation meets the
     * constraint expressed by the specified attribute name/value pair.
     * </ul>
     *
     * <p> See the <a href=
     * "{@docRoot}/../specs/security/standard-names.html">
     * Java Security Standard Algorithm Names Specification</a>
     * for information about standard cryptographic service names, standard
     * algorithm names and standard attribute names.
     *
     * @param filter the criteria for selecting
     * providers. The filter is case-insensitive.
     *
     * @return all the installed providers that satisfy the selection
     * criteria, or null if no such providers have been installed.
     *
     * @throws InvalidParameterException
     *         if the filter is not in the required format
     * @throws NullPointerException if filter is null
     *
     * @see #getProviders(java.lang.String)
     * @since 1.3
     */
    public static Provider[] getProviders(Map<String,String> filter) {
        // Get all installed providers first.
        // Then only return those providers who satisfy the selection criteria.
        Provider[] allProviders = Security.getProviders();
        Set<String> keySet = filter.keySet();
        LinkedHashSet<Provider> candidates = new LinkedHashSet<>(5);

        // Returns all installed providers
        // if the selection criteria is null.
        if ((keySet == null) || (allProviders == null)) {
            return allProviders;
        }

        boolean firstSearch = true;

        // For each selection criterion, remove providers
        // which don't satisfy the criterion from the candidate set.
        for (Iterator<String> ite = keySet.iterator(); ite.hasNext(); ) {
            String key = ite.next();
            String value = filter.get(key);

            LinkedHashSet<Provider> newCandidates = getAllQualifyingCandidates(key, value,
                                                               allProviders);
            if (firstSearch) {
                candidates = newCandidates;
                firstSearch = false;
            }

            if ((newCandidates != null) && !newCandidates.isEmpty()) {
                // For each provider in the candidates set, if it
                // isn't in the newCandidate set, we should remove
                // it from the candidate set.
                for (Iterator<Provider> cansIte = candidates.iterator();
                     cansIte.hasNext(); ) {
                    Provider prov = cansIte.next();
                    if (!newCandidates.contains(prov)) {
                        cansIte.remove();
                    }
                }
            } else {
                candidates = null;
                break;
            }
        }

        if (candidates == null || candidates.isEmpty())
            return null;

        Object[] candidatesArray = candidates.toArray();
        Provider[] result = new Provider[candidatesArray.length];

        for (int i = 0; i < result.length; i++) {
            result[i] = (Provider)candidatesArray[i];
        }

        return result;
    }

    // Map containing cached Spi Class objects of the specified type
    private static final Map<String, Class<?>> spiMap =
            new ConcurrentHashMap<>();

    /**
     * Return the Class object for the given engine type
     * (e.g. "MessageDigest"). Works for Spis in the java.security package
     * only.
     */
    private static Class<?> getSpiClass(String type) {
        Class<?> clazz = spiMap.get(type);
        if (clazz != null) {
            return clazz;
        }
        try {
            clazz = Class.forName("java.security." + type + "Spi");
            spiMap.put(type, clazz);
            return clazz;
        } catch (ClassNotFoundException e) {
            throw new AssertionError("Spi class not found", e);
        }
    }

    /*
     * Returns an array of objects: the first object in the array is
     * an instance of an implementation of the requested algorithm
     * and type, and the second object in the array identifies the provider
     * of that implementation.
     * The {@code provider} argument can be null, in which case all
     * configured providers will be searched in order of preference.
     */
    static Object[] getImpl(String algorithm, String type, String provider)
            throws NoSuchAlgorithmException, NoSuchProviderException {
        if (provider == null) {
            return GetInstance.getInstance
                (type, getSpiClass(type), algorithm).toArray();
        } else {
            return GetInstance.getInstance
                (type, getSpiClass(type), algorithm, provider).toArray();
        }
    }

    static Object[] getImpl(String algorithm, String type, String provider,
            Object params) throws NoSuchAlgorithmException,
            NoSuchProviderException, InvalidAlgorithmParameterException {
        if (provider == null) {
            return GetInstance.getInstance
                (type, getSpiClass(type), algorithm, params).toArray();
        } else {
            return GetInstance.getInstance
                (type, getSpiClass(type), algorithm, params, provider).toArray();
        }
    }

    /*
     * Returns an array of objects: the first object in the array is
     * an instance of an implementation of the requested algorithm
     * and type, and the second object in the array identifies the provider
     * of that implementation.
     * The {@code provider} argument cannot be null.
     */
    static Object[] getImpl(String algorithm, String type, Provider provider)
            throws NoSuchAlgorithmException {
        return GetInstance.getInstance
            (type, getSpiClass(type), algorithm, provider).toArray();
    }

    static Object[] getImpl(String algorithm, String type, Provider provider,
            Object params) throws NoSuchAlgorithmException,
            InvalidAlgorithmParameterException {
        return GetInstance.getInstance
            (type, getSpiClass(type), algorithm, params, provider).toArray();
    }

    /**
     * Gets a security property value.
     *
     * <p>First, if there is a security manager, its
     * {@code checkPermission}  method is called with a
     * {@code java.security.SecurityPermission("getProperty."+key)}
     * permission to see if it's ok to retrieve the specified
     * security property value..
     *
     * @param key the key of the property being retrieved.
     *
     * @return the value of the security property corresponding to key.
     *
     * @throws  SecurityException
     *          if a security manager exists and its {@link
     *          java.lang.SecurityManager#checkPermission} method
     *          denies
     *          access to retrieve the specified security property value
     * @throws  NullPointerException is key is null
     *
     * @see #setProperty
     * @see java.security.SecurityPermission
     */
    public static String getProperty(String key) {
        @SuppressWarnings("removal")
        SecurityManager sm = System.getSecurityManager();
        if (sm != null) {
            sm.checkPermission(new SecurityPermission("getProperty."+
                                                      key));
        }
        String name = props.getProperty(key);
        if (name != null)
            name = name.trim(); // could be a class name with trailing ws
        return name;
    }

    /**
     * Sets a security property value.
     *
     * <p>First, if there is a security manager, its
     * {@code checkPermission} method is called with a
     * {@code java.security.SecurityPermission("setProperty."+key)}
     * permission to see if it's ok to set the specified
     * security property value.
     *
     * @param key the name of the property to be set.
     *
     * @param datum the value of the property to be set.
     *
     * @throws  SecurityException
     *          if a security manager exists and its {@link
     *          java.lang.SecurityManager#checkPermission} method
     *          denies access to set the specified security property value
     * @throws  NullPointerException if key or datum is null
     *
     * @see #getProperty
     * @see java.security.SecurityPermission
     */
    public static void setProperty(String key, String datum) {
        check("setProperty." + key);
        props.put(key, datum);
        invalidateSMCache(key);  /* See below. */

        SecurityPropertyModificationEvent spe = new SecurityPropertyModificationEvent();
        // following is a no-op if event is disabled
        spe.key = key;
        spe.value = datum;
        spe.commit();

        if (EventHelper.isLoggingSecurity()) {
            EventHelper.logSecurityPropertyEvent(key, datum);
        }
    }

    /*
     * Implementation detail:  If the property we just set in
     * setProperty() was either "package.access" or
     * "package.definition", we need to signal to the SecurityManager
     * class that the value has just changed, and that it should
     * invalidate it's local cache values.
     */
    private static void invalidateSMCache(String key) {

        final boolean pa = key.equals("package.access");
        final boolean pd = key.equals("package.definition");

        if (pa || pd) {
            SharedSecrets.getJavaLangAccess().invalidatePackageAccessCache();
        }
    }

    private static void check(String directive) {
        @SuppressWarnings("removal")
        SecurityManager security = System.getSecurityManager();
        if (security != null) {
            security.checkSecurityAccess(directive);
        }
    }

    private static void checkInsertProvider(String name) {
        @SuppressWarnings("removal")
        SecurityManager security = System.getSecurityManager();
        if (security != null) {
            try {
                security.checkSecurityAccess("insertProvider");
            } catch (SecurityException se1) {
                try {
                    security.checkSecurityAccess("insertProvider." + name);
                } catch (SecurityException se2) {
                    // throw first exception, but add second to suppressed
                    se1.addSuppressed(se2);
                    throw se1;
                }
            }
        }
    }

    /*
     * Returns all providers who satisfy the specified
     * criterion.
     */
    private static LinkedHashSet<Provider> getAllQualifyingCandidates(
                                                String filterKey,
                                                String filterValue,
                                                Provider[] allProviders) {
        String[] filterComponents = getFilterComponents(filterKey,
                                                        filterValue);

        // The first component is the service name.
        // The second is the algorithm name.
        // If the third isn't null, that is the attrinute name.
        String serviceName = filterComponents[0];
        String algName = filterComponents[1];
        String attrName = filterComponents[2];

        return getProvidersNotUsingCache(serviceName, algName, attrName,
                                         filterValue, allProviders);
    }

    private static LinkedHashSet<Provider> getProvidersNotUsingCache(
                                                String serviceName,
                                                String algName,
                                                String attrName,
                                                String filterValue,
                                                Provider[] allProviders) {
        LinkedHashSet<Provider> candidates = new LinkedHashSet<>(5);
        for (int i = 0; i < allProviders.length; i++) {
            if (isCriterionSatisfied(allProviders[i], serviceName,
                                     algName,
                                     attrName, filterValue)) {
                candidates.add(allProviders[i]);
            }
        }
        return candidates;
    }

    /*
     * Returns true if the given provider satisfies
     * the selection criterion key:value.
     */
    private static boolean isCriterionSatisfied(Provider prov,
                                                String serviceName,
                                                String algName,
                                                String attrName,
                                                String filterValue) {
        String key = serviceName + '.' + algName;

        if (attrName != null) {
            key += ' ' + attrName;
        }
        // Check whether the provider has a property
        // whose key is the same as the given key.
        String propValue = getProviderProperty(key, prov);

        if (propValue == null) {
            // Check whether we have an alias instead
            // of a standard name in the key.
            String standardName = getProviderProperty("Alg.Alias." +
                                                      serviceName + "." +
                                                      algName,
                                                      prov);
            if (standardName != null) {
                key = serviceName + "." + standardName;

                if (attrName != null) {
                    key += ' ' + attrName;
                }

                propValue = getProviderProperty(key, prov);
            }

            if (propValue == null) {
                // The provider doesn't have the given
                // key in its property list.
                return false;
            }
        }

        // If the key is in the format of:
        // <crypto_service>.<algorithm_or_type>,
        // there is no need to check the value.

        if (attrName == null) {
            return true;
        }

        // If we get here, the key must be in the
        // format of <crypto_service>.<algorithm_or_provider> <attribute_name>.
        if (isStandardAttr(attrName)) {
            return isConstraintSatisfied(attrName, filterValue, propValue);
        } else {
            return filterValue.equalsIgnoreCase(propValue);
        }
    }

    /*
     * Returns true if the attribute is a standard attribute;
     * otherwise, returns false.
     */
    private static boolean isStandardAttr(String attribute) {
        // For now, we just have two standard attributes:
        // KeySize and ImplementedIn.
        if (attribute.equalsIgnoreCase("KeySize"))
            return true;

        if (attribute.equalsIgnoreCase("ImplementedIn"))
            return true;

        return false;
    }

    /*
     * Returns true if the requested attribute value is supported;
     * otherwise, returns false.
     */
    private static boolean isConstraintSatisfied(String attribute,
                                                 String value,
                                                 String prop) {
        // For KeySize, prop is the max key size the
        // provider supports for a specific <crypto_service>.<algorithm>.
        if (attribute.equalsIgnoreCase("KeySize")) {
            int requestedSize = Integer.parseInt(value);
            int maxSize = Integer.parseInt(prop);
            if (requestedSize <= maxSize) {
                return true;
            } else {
                return false;
            }
        }

        // For Type, prop is the type of the implementation
        // for a specific <crypto service>.<algorithm>.
        if (attribute.equalsIgnoreCase("ImplementedIn")) {
            return value.equalsIgnoreCase(prop);
        }

        return false;
    }

    static String[] getFilterComponents(String filterKey, String filterValue) {
        int algIndex = filterKey.indexOf('.');

        if (algIndex < 0) {
            // There must be a dot in the filter, and the dot
            // shouldn't be at the beginning of this string.
            throw new InvalidParameterException("Invalid filter");
        }

        String serviceName = filterKey.substring(0, algIndex);
        String algName = null;
        String attrName = null;

        if (filterValue.isEmpty()) {
            // The filterValue is an empty string. So the filterKey
            // should be in the format of <crypto_service>.<algorithm_or_type>.
            algName = filterKey.substring(algIndex + 1).trim();
            if (algName.isEmpty()) {
                // There must be a algorithm or type name.
                throw new InvalidParameterException("Invalid filter");
            }
        } else {
            // The filterValue is a non-empty string. So the filterKey must be
            // in the format of
            // <crypto_service>.<algorithm_or_type> <attribute_name>
            int attrIndex = filterKey.indexOf(' ');

            if (attrIndex == -1) {
                // There is no attribute name in the filter.
                throw new InvalidParameterException("Invalid filter");
            } else {
                attrName = filterKey.substring(attrIndex + 1).trim();
                if (attrName.isEmpty()) {
                    // There is no attribute name in the filter.
                    throw new InvalidParameterException("Invalid filter");
                }
            }

            // There must be an algorithm name in the filter.
            if ((attrIndex < algIndex) ||
                (algIndex == attrIndex - 1)) {
                throw new InvalidParameterException("Invalid filter");
            } else {
                algName = filterKey.substring(algIndex + 1, attrIndex);
            }
        }

        String[] result = new String[3];
        result[0] = serviceName;
        result[1] = algName;
        result[2] = attrName;

        return result;
    }

    /**
     * Returns a Set of Strings containing the names of all available
     * algorithms or types for the specified Java cryptographic service
     * (e.g., Signature, MessageDigest, Cipher, Mac, KeyStore). Returns
     * an empty Set if there is no provider that supports the
     * specified service or if serviceName is null. For a complete list
     * of Java cryptographic services, please see the
     * {@extLink security_guide_jca
     * Java Cryptography Architecture (JCA) Reference Guide}.
     * Note: the returned set is immutable.
     *
     * @param serviceName the name of the Java cryptographic
     * service (e.g., Signature, MessageDigest, Cipher, Mac, KeyStore).
     * Note: this parameter is case-insensitive.
     *
     * @return a Set of Strings containing the names of all available
     * algorithms or types for the specified Java cryptographic service
     * or an empty set if no provider supports the specified service.
     *
     * @since 1.4
     */
    public static Set<String> getAlgorithms(String serviceName) {

        if ((serviceName == null) || (serviceName.isEmpty()) ||
            (serviceName.endsWith("."))) {
            return Collections.emptySet();
        }

        HashSet<String> result = new HashSet<>();
        Provider[] providers = Security.getProviders();

        for (int i = 0; i < providers.length; i++) {
            // Check the keys for each provider.
            for (Enumeration<Object> e = providers[i].keys();
                                                e.hasMoreElements(); ) {
                String currentKey =
                        ((String)e.nextElement()).toUpperCase(Locale.ENGLISH);
                if (currentKey.startsWith(
                        serviceName.toUpperCase(Locale.ENGLISH))) {
                    // We should skip the currentKey if it contains a
                    // whitespace. The reason is: such an entry in the
                    // provider property contains attributes for the
                    // implementation of an algorithm. We are only interested
                    // in entries which lead to the implementation
                    // classes.
                    if (currentKey.indexOf(' ') < 0) {
                        result.add(currentKey.substring(
                                                serviceName.length() + 1));
                    }
                }
            }
        }
        return Collections.unmodifiableSet(result);
    }
}<|MERGE_RESOLUTION|>--- conflicted
+++ resolved
@@ -138,6 +138,24 @@
             }
         }
 
+/*[IF CRIU_SUPPORT]*/
+        // Check if CRIU checkpoint mode is enabled, if it is then reconfigure the security providers.
+        if (InternalCRIUSupport.isCheckpointAllowed()) {
+            CRIUConfigurator.setCRIUSecMode(props);
+        }
+/*[ENDIF] CRIU_SUPPORT*/
+
+        // Load FIPS properties
+        if (loadedProps) {
+            boolean fipsEnabled = FIPSConfigurator.configureFIPS(props);
+            if (sdebug != null) {
+                if (fipsEnabled) {
+                    sdebug.println("FIPS mode enabled.");
+                } else {
+                    sdebug.println("FIPS mode disabled.");
+                }
+            }
+        }
     }
 
     private static boolean loadProps(File masterFile, String extraPropFile, boolean overrideAll) {
@@ -194,41 +212,6 @@
                 }
             }
         }
-<<<<<<< HEAD
-
-/*[IF CRIU_SUPPORT]*/
-        // Check if CRIU checkpoint mode is enabled, if it is then reconfigure the security providers.
-        if (InternalCRIUSupport.isCheckpointAllowed()) {
-            CRIUConfigurator.setCRIUSecMode(props);
-        }
-/*[ENDIF] CRIU_SUPPORT*/
-
-        // Load FIPS properties
-        if (loadedProps) {
-            boolean fipsEnabled = FIPSConfigurator.configureFIPS(props);
-            if (sdebug != null) {
-                if (fipsEnabled) {
-                    sdebug.println("FIPS mode enabled.");
-                } else {
-                    sdebug.println("FIPS mode disabled.");
-                }
-            }
-        }
-    }
-
-    /*
-     * Initialize to default values, if <java.home>/lib/java.security
-     * is not found.
-     */
-    private static void initializeStatic() {
-        props.put("security.provider.1", "sun.security.provider.Sun");
-        props.put("security.provider.2", "sun.security.rsa.SunRsaSign");
-        props.put("security.provider.3", "sun.security.ssl.SunJSSE");
-        props.put("security.provider.4", "com.sun.crypto.provider.SunJCE");
-        props.put("security.provider.5", "sun.security.jgss.SunProvider");
-        props.put("security.provider.6", "com.sun.security.sasl.Provider");
-=======
->>>>>>> 461d3bda
     }
 
     /**
