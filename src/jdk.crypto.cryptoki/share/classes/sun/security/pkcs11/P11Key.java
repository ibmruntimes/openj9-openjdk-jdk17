/*
 * Copyright (c) 2003, 2021, Oracle and/or its affiliates. All rights reserved.
 * DO NOT ALTER OR REMOVE COPYRIGHT NOTICES OR THIS FILE HEADER.
 *
 * This code is free software; you can redistribute it and/or modify it
 * under the terms of the GNU General Public License version 2 only, as
 * published by the Free Software Foundation.  Oracle designates this
 * particular file as subject to the "Classpath" exception as provided
 * by Oracle in the LICENSE file that accompanied this code.
 *
 * This code is distributed in the hope that it will be useful, but WITHOUT
 * ANY WARRANTY; without even the implied warranty of MERCHANTABILITY or
 * FITNESS FOR A PARTICULAR PURPOSE.  See the GNU General Public License
 * version 2 for more details (a copy is included in the LICENSE file that
 * accompanied this code).
 *
 * You should have received a copy of the GNU General Public License version
 * 2 along with this work; if not, write to the Free Software Foundation,
 * Inc., 51 Franklin St, Fifth Floor, Boston, MA 02110-1301 USA.
 *
 * Please contact Oracle, 500 Oracle Parkway, Redwood Shores, CA 94065 USA
 * or visit www.oracle.com if you need additional information or have any
 * questions.
 */

/*
 * ===========================================================================
 * (c) Copyright IBM Corp. 2022, 2023 All Rights Reserved
 * ===========================================================================
 */

package sun.security.pkcs11;

import java.io.*;
import java.lang.ref.*;
import java.math.BigInteger;
import java.util.*;
import java.security.*;
import java.security.interfaces.*;
import java.security.spec.*;

import javax.crypto.*;
import javax.crypto.interfaces.*;
import javax.crypto.spec.*;

import sun.security.rsa.RSAUtil.KeyType;
import sun.security.rsa.RSAPublicKeyImpl;
import sun.security.rsa.RSAPrivateCrtKeyImpl;

import sun.security.internal.interfaces.TlsMasterSecret;

import sun.security.pkcs11.wrapper.*;

import static sun.security.pkcs11.TemplateManager.O_GENERATE;
import static sun.security.pkcs11.wrapper.PKCS11Constants.*;

import sun.security.util.Debug;
import sun.security.util.DerValue;
import sun.security.util.Length;
import sun.security.util.ECUtil;
import sun.security.jca.JCAUtil;

/**
 * Key implementation classes.
 *
 * In PKCS#11, the components of private and secret keys may or may not
 * be accessible. If they are, we use the algorithm specific key classes
 * (e.g. DSAPrivateKey) for compatibility with existing applications.
 * If the components are not accessible, we use a generic class that
 * only implements PrivateKey (or SecretKey). Whether the components of a
 * key are extractable is automatically determined when the key object is
 * created.
 *
 * @author  Andreas Sterbenz
 * @since   1.5
 */
abstract class P11Key implements Key, Length {

    private static final long serialVersionUID = -2575874101938349339L;

    private static final Debug debug = Debug.getInstance("p11key");

    private static final String PUBLIC = "public";
    private static final String PRIVATE = "private";
    private static final String SECRET = "secret";

    // type of key, one of (PUBLIC, PRIVATE, SECRET)
    final String type;

    // token instance
    final Token token;

    // algorithm name, returned by getAlgorithm(), etc.
    final String algorithm;

    // effective key length of the key, e.g. 56 for a DES key
    final int keyLength;

    // flags indicating whether the key is a token object, sensitive, extractable
    final boolean tokenObject, sensitive, extractable;

    // flag indicating whether the current token is NSS
    final transient boolean isNSS;

    private final NativeKeyHolder keyIDHolder;

    private static final boolean DISABLE_NATIVE_KEYS_EXTRACTION;

    /**
     * {@systemProperty sun.security.pkcs11.disableKeyExtraction} property
     * indicating whether or not cryptographic keys within tokens are
     * extracted to a Java byte array for memory management purposes.
     *
     * Key extraction affects NSS PKCS11 library only.
     *
     */
    static {
        PrivilegedAction<String> getKeyExtractionProp =
                () -> System.getProperty(
                        "sun.security.pkcs11.disableKeyExtraction", "false");
        @SuppressWarnings("removal")
        String disableKeyExtraction =
                AccessController.doPrivileged(getKeyExtractionProp);
        DISABLE_NATIVE_KEYS_EXTRACTION =
                "true".equalsIgnoreCase(disableKeyExtraction);
    }

    P11Key(String type, Session session, long keyID, String algorithm,
            int keyLength, CK_ATTRIBUTE[] attrs) {
        this.type = type;
        this.token = session.token;
        this.algorithm = algorithm;
        this.keyLength = keyLength;
        boolean tokenObject = false;
        boolean sensitive = false;
        boolean extractable = true;
        if (attrs != null) {
            for (CK_ATTRIBUTE attr : attrs) {
                if (attr.type == CKA_TOKEN) {
                    tokenObject = attr.getBoolean();
                } else if (attr.type == CKA_SENSITIVE) {
                    sensitive = attr.getBoolean();
                } else if (attr.type == CKA_EXTRACTABLE) {
                    extractable = attr.getBoolean();
                }
            }
        }
        this.tokenObject = tokenObject;
        this.sensitive = sensitive;
        this.extractable = extractable;
        char[] tokenLabel = this.token.tokenInfo.label;
        isNSS = (tokenLabel[0] == 'N' && tokenLabel[1] == 'S'
                && tokenLabel[2] == 'S');
        boolean extractKeyInfo = (!DISABLE_NATIVE_KEYS_EXTRACTION && isNSS &&
                extractable && !tokenObject);
        this.keyIDHolder = new NativeKeyHolder(this, keyID, session,
                extractKeyInfo, tokenObject);
    }

    public long getKeyID() {
        return keyIDHolder.getKeyID();
    }

    public void releaseKeyID() {
        keyIDHolder.releaseKeyID();
    }

    // see JCA spec
    public final String getAlgorithm() {
        token.ensureValid();
        return algorithm;
    }

    // see JCA spec
    public final byte[] getEncoded() {
        byte[] b = getEncodedInternal();
        return (b == null) ? null : b.clone();
    }

    // Called by the NativeResourceCleaner at specified intervals
    // See NativeResourceCleaner for more information
    static boolean drainRefQueue() {
        boolean found = false;
        SessionKeyRef next;
        while ((next = (SessionKeyRef) SessionKeyRef.refQueue.poll()) != null) {
            found = true;
            next.dispose();
        }
        return found;
    }

    abstract byte[] getEncodedInternal();

    public boolean equals(Object obj) {
        if (this == obj) {
            return true;
        }
        // equals() should never throw exceptions
        if (token.isValid() == false) {
            return false;
        }
        if (obj instanceof Key == false) {
            return false;
        }
        String thisFormat = getFormat();
        if (thisFormat == null) {
            // no encoding, key only equal to itself
            // XXX getEncoded() for unextractable keys will change that
            return false;
        }
        Key other = (Key)obj;
        if (thisFormat.equals(other.getFormat()) == false) {
            return false;
        }
        byte[] thisEnc = this.getEncodedInternal();
        byte[] otherEnc;
        if (obj instanceof P11Key) {
            otherEnc = ((P11Key)other).getEncodedInternal();
        } else {
            otherEnc = other.getEncoded();
        }
        return MessageDigest.isEqual(thisEnc, otherEnc);
    }

    public int hashCode() {
        // hashCode() should never throw exceptions
        if (token.isValid() == false) {
            return 0;
        }
        byte[] b1 = getEncodedInternal();
        if (b1 == null) {
            return 0;
        }
        int r = b1.length;
        for (int i = 0; i < b1.length; i++) {
            r += (b1[i] & 0xff) * 37;
        }
        return r;
    }

    protected Object writeReplace() throws ObjectStreamException {
        KeyRep.Type type;
        String format = getFormat();
        if (isPrivate() && "PKCS#8".equals(format)) {
            type = KeyRep.Type.PRIVATE;
        } else if (isPublic() && "X.509".equals(format)) {
            type = KeyRep.Type.PUBLIC;
        } else if (isSecret() && "RAW".equals(format)) {
            type = KeyRep.Type.SECRET;
        } else {
            // XXX short term serialization for unextractable keys
            throw new NotSerializableException
                    ("Cannot serialize sensitive, unextractable " + (isNSS ?
                    ", and NSS token keys" : "keys"));
        }
        return new KeyRep(type, getAlgorithm(), format, getEncodedInternal());
    }

    public String toString() {
        token.ensureValid();
        String s1 = token.provider.getName() + " " + algorithm + " " + type
                + " key, " + keyLength + " bits ";
        s1 += (tokenObject ? "token" : "session") + " object";
        if (isPublic()) {
            s1 += ")";
        } else {
            s1 += ", " + (sensitive ? "" : "not ") + "sensitive";
            s1 += ", " + (extractable ? "" : "un") + "extractable)";
        }
        return s1;
    }

    /**
     * Return bit length of the key.
     */
    @Override
    public int length() {
        return keyLength;
    }

    boolean isPublic() {
        return type == PUBLIC;
    }

    boolean isPrivate() {
        return type == PRIVATE;
    }

    boolean isSecret() {
        return type == SECRET;
    }

    CK_ATTRIBUTE[] fetchAttributes(CK_ATTRIBUTE[] attrs) {
        Objects.requireNonNull(attrs, "attrs must be non-null");
        Session tempSession = null;
        long keyID = this.getKeyID();
        try {
            tempSession = token.getOpSession();
            token.p11.C_GetAttributeValue(tempSession.id(), keyID,
                    attrs);
        } catch (PKCS11Exception e) {
            throw new ProviderException(e);
        } finally {
            this.releaseKeyID();
            token.releaseSession(tempSession);
        }
        return attrs;
    }

    // convenience method which returns the attribute values as BigInteger[]
    BigInteger[] fetchAttributesAsInts(CK_ATTRIBUTE[] attrs) {
        attrs = fetchAttributes(attrs);
        BigInteger[] res = new BigInteger[attrs.length];
        for (int i = 0; i < attrs.length; i++) {
            res[i] = attrs[i].getBigInteger();
        }
        return res;
    }

    private static final CK_ATTRIBUTE[] A0 = new CK_ATTRIBUTE[0];

    private static CK_ATTRIBUTE[] getAttributes(Session session, long keyID,
            CK_ATTRIBUTE[] knownAttributes, CK_ATTRIBUTE[] desiredAttributes) {
        if (knownAttributes == null) {
            knownAttributes = A0;
        }
        for (int i = 0; i < desiredAttributes.length; i++) {
            // For each desired attribute, check to see if we have the value
            // available already. If everything is here, we save a native call.
            CK_ATTRIBUTE attr = desiredAttributes[i];
            for (CK_ATTRIBUTE known : knownAttributes) {
                if ((attr.type == known.type) && (known.pValue != null)) {
                    attr.pValue = known.pValue;
                    break; // break inner for loop
                }
            }
            if (attr.pValue == null) {
                // nothing found, need to call C_GetAttributeValue()
                for (int j = 0; j < i; j++) {
                    // clear values copied from knownAttributes
                    desiredAttributes[j].pValue = null;
                }
                try {
                    session.token.p11.C_GetAttributeValue
                            (session.id(), keyID, desiredAttributes);
                } catch (PKCS11Exception e) {
                    throw new ProviderException(e);
                }
                break; // break loop, goto return
            }
        }
        return desiredAttributes;
    }

    static SecretKey secretKey(Session session, long keyID, String algorithm,
            int keyLength, CK_ATTRIBUTE[] attrs) {
        attrs = getAttributes(session, keyID, attrs, new CK_ATTRIBUTE[] {
                    new CK_ATTRIBUTE(CKA_TOKEN),
                    new CK_ATTRIBUTE(CKA_SENSITIVE),
                    new CK_ATTRIBUTE(CKA_EXTRACTABLE),
        });
<<<<<<< HEAD

        if ((SunPKCS11.mysunpkcs11 != null) && !SunPKCS11.isExportWrapKey.get()
            && ("AES".equals(algorithm) || "TripleDES".equals(algorithm))
        ) {
            if (attributes[0].getBoolean() || attributes[1].getBoolean() || (attributes[2].getBoolean() == false)) {
                try {
                    byte[] key = SunPKCS11.mysunpkcs11.exportKey(session.id(), attributes, keyID);
                    SecretKey secretKey = new SecretKeySpec(key, algorithm);
                    return new P11SecretKeyFIPS(session, keyID, algorithm, keyLength, attributes, secretKey);
                } catch (PKCS11Exception e) {
                    // Attempt failed, create a P11SecretKey object.
                    if (debug != null) {
                        debug.println("Attempt failed, creating a SecretKey object for " + algorithm);
                    }
                }
            }
        }

        return new P11SecretKey(session, keyID, algorithm, keyLength,
                attributes);
=======
        return new P11SecretKey(session, keyID, algorithm, keyLength, attrs);
>>>>>>> 6c02aa0e
    }

    static SecretKey masterSecretKey(Session session, long keyID,
            String algorithm, int keyLength, CK_ATTRIBUTE[] attrs,
            int major, int minor) {
        attrs = getAttributes(session, keyID, attrs, new CK_ATTRIBUTE[] {
                    new CK_ATTRIBUTE(CKA_TOKEN),
                    new CK_ATTRIBUTE(CKA_SENSITIVE),
                    new CK_ATTRIBUTE(CKA_EXTRACTABLE),
        });
        return new P11TlsMasterSecretKey(session, keyID, algorithm, keyLength,
                attrs, major, minor);
    }

    // we assume that all components of public keys are always accessible
    static PublicKey publicKey(Session session, long keyID, String algorithm,
            int keyLength, CK_ATTRIBUTE[] attrs) {
        switch (algorithm) {
            case "RSA":
                return new P11RSAPublicKey(session, keyID, algorithm,
                        keyLength, attrs);
            case "DSA":
                return new P11DSAPublicKey(session, keyID, algorithm,
                        keyLength, attrs);
            case "DH":
                return new P11DHPublicKey(session, keyID, algorithm,
                        keyLength, attrs);
            case "EC":
                return new P11ECPublicKey(session, keyID, algorithm,
                        keyLength, attrs);
            default:
                throw new ProviderException
                    ("Unknown public key algorithm " + algorithm);
        }
    }

    static PrivateKey privateKey(Session session, long keyID, String algorithm,
            int keyLength, CK_ATTRIBUTE[] attrs) {
        attrs = getAttributes(session, keyID, attrs, new CK_ATTRIBUTE[] {
                    new CK_ATTRIBUTE(CKA_TOKEN),
                    new CK_ATTRIBUTE(CKA_SENSITIVE),
                    new CK_ATTRIBUTE(CKA_EXTRACTABLE),
        });

<<<<<<< HEAD
        boolean keySensitive = (attributes[0].getBoolean() ||
                        attributes[1].getBoolean() || !attributes[2].getBoolean());

        if (keySensitive && (SunPKCS11.mysunpkcs11 != null) && "RSA".equals(algorithm)) {
            try {
                byte[] key = SunPKCS11.mysunpkcs11.exportKey(session.id(), attributes, keyID);
                RSAPrivateKey rsaPrivKey = RSAPrivateCrtKeyImpl.newKey(KeyType.RSA, "PKCS#8", key);
                if (rsaPrivKey instanceof RSAPrivateCrtKeyImpl privImpl) {
                    return new P11RSAPrivateKeyFIPS(session, keyID, algorithm, keyLength, attributes, privImpl);
                } else {
                    return new P11RSAPrivateNonCRTKeyFIPS(session, keyID, algorithm, keyLength, attributes, rsaPrivKey);
                }
            } catch (PKCS11Exception | InvalidKeyException e) {
                // Attempt failed, create a P11PrivateKey object.
                if (debug != null) {
                    debug.println("Attempt failed, creating a P11PrivateKey object for RSA");
                }
            }
        }

        if (keySensitive && (SunPKCS11.mysunpkcs11 != null) && "EC".equals(algorithm)) {
            try {
                byte[] key = SunPKCS11.mysunpkcs11.exportKey(session.id(), attributes, keyID);
                ECPrivateKey ecPrivKey = ECUtil.decodePKCS8ECPrivateKey(key);
                return new P11ECPrivateKeyFIPS(session, keyID, algorithm, keyLength, attributes, ecPrivKey);
            } catch (PKCS11Exception | InvalidKeySpecException e) {
                // Attempt failed, create a P11PrivateKey object.
                if (debug != null) {
                    debug.println("Attempt failed, creating a P11PrivateKey object for EC");
                }
            }
        }

        if (attributes[1].getBoolean() || (attributes[2].getBoolean() == false)) {
            return new P11PrivateKey
                (session, keyID, algorithm, keyLength, attributes);
        } else {
            switch (algorithm) {
                case "RSA":
                    // In order to decide if this is RSA CRT key, we first query
                    // and see if all extra CRT attributes are available.
                    CK_ATTRIBUTE[] attrs2 = new CK_ATTRIBUTE[] {
                        new CK_ATTRIBUTE(CKA_PUBLIC_EXPONENT),
                        new CK_ATTRIBUTE(CKA_PRIME_1),
                        new CK_ATTRIBUTE(CKA_PRIME_2),
                        new CK_ATTRIBUTE(CKA_EXPONENT_1),
                        new CK_ATTRIBUTE(CKA_EXPONENT_2),
                        new CK_ATTRIBUTE(CKA_COEFFICIENT),
                    };
                    boolean crtKey;
                    try {
                        session.token.p11.C_GetAttributeValue
                            (session.id(), keyID, attrs2);
                        crtKey = ((attrs2[0].pValue instanceof byte[]) &&
                                  (attrs2[1].pValue instanceof byte[]) &&
                                  (attrs2[2].pValue instanceof byte[]) &&
                                  (attrs2[3].pValue instanceof byte[]) &&
                                  (attrs2[4].pValue instanceof byte[]) &&
                                  (attrs2[5].pValue instanceof byte[])) ;
                    } catch (PKCS11Exception e) {
                        // ignore, assume not available
                        crtKey = false;
                    }
                    if (crtKey) {
                        return new P11RSAPrivateKey(session, keyID, algorithm,
                                keyLength, attributes, attrs2);
                    } else {
                        return new P11RSAPrivateNonCRTKey(session, keyID,
                                algorithm, keyLength, attributes);
                    }
                case "DSA":
                    return new P11DSAPrivateKey(session, keyID, algorithm,
                            keyLength, attributes);
                case "DH":
                    return new P11DHPrivateKey(session, keyID, algorithm,
                            keyLength, attributes);
                case "EC":
                    return new P11ECPrivateKey(session, keyID, algorithm,
                            keyLength, attributes);
                default:
                    throw new ProviderException
                            ("Unknown private key algorithm " + algorithm);
            }
=======
        boolean keySensitive = (attrs[0].getBoolean() ||
                attrs[1].getBoolean() || !attrs[2].getBoolean());

        switch (algorithm) {
        case "RSA":
            return P11RSAPrivateKeyInternal.of(session, keyID, algorithm,
                    keyLength, attrs, keySensitive);
        case "DSA":
            return P11DSAPrivateKeyInternal.of(session, keyID, algorithm,
                    keyLength, attrs, keySensitive);
        case "DH":
            return P11DHPrivateKeyInternal.of(session, keyID, algorithm,
                    keyLength, attrs, keySensitive);
        case "EC":
            return P11ECPrivateKeyInternal.of(session, keyID, algorithm,
                    keyLength, attrs, keySensitive);
        default:
            throw new ProviderException
                    ("Unknown private key algorithm " + algorithm);
>>>>>>> 6c02aa0e
        }
    }

    // base class for all PKCS11 private keys
    private static abstract class P11PrivateKey extends P11Key implements
            PrivateKey {
        private static final long serialVersionUID = -2138581185214187615L;

        protected byte[] encoded; // guard by synchronized

        P11PrivateKey(Session session, long keyID, String algorithm,
                int keyLength, CK_ATTRIBUTE[] attrs) {
            super(PRIVATE, session, keyID, algorithm, keyLength, attrs);
        }
        // XXX temporary encoding for serialization purposes
        public String getFormat() {
            token.ensureValid();
            return null;
        }
        byte[] getEncodedInternal() {
            token.ensureValid();
            return null;
        }
    }

    private static final class P11SecretKeyFIPS extends P11Key implements SecretKey {
        @Serial
        private static final long serialVersionUID = -9186806495402041696L;
        private final SecretKey key;

        P11SecretKeyFIPS(Session session, long keyID, String algorithm,
                int keyLength, CK_ATTRIBUTE[] attributes, SecretKey key) {
            super(SECRET, session, keyID, algorithm, keyLength, attributes);
            this.key = key;
        }

        @Override
        public String getFormat() {
            return "RAW";
        }

        @Override
        byte[] getEncodedInternal() {
            return key.getEncoded();
        }

    }

    private static class P11SecretKey extends P11Key implements SecretKey {
        private static final long serialVersionUID = -7828241727014329084L;

        private volatile byte[] encoded; // guard by double-checked locking

        P11SecretKey(Session session, long keyID, String algorithm,
                int keyLength, CK_ATTRIBUTE[] attrs) {
            super(SECRET, session, keyID, algorithm, keyLength, attrs);
        }

        public String getFormat() {
            token.ensureValid();
            if (sensitive || !extractable || (isNSS && tokenObject)) {
                return null;
            } else {
                return "RAW";
            }
        }

        byte[] getEncodedInternal() {
            token.ensureValid();
            if (getFormat() == null) {
                return null;
            }

            byte[] b = encoded;
            if (b == null) {
                synchronized (this) {
                    b = encoded;
                    if (b == null) {
                        b = fetchAttributes(new CK_ATTRIBUTE[] {
                                new CK_ATTRIBUTE(CKA_VALUE),
                        })[0].getByteArray();
                        encoded = b;
                    }
                }
            }
            return b;
        }
    }

    // base class for all PKCS11 public keys
    private static abstract class P11PublicKey extends P11Key implements
            PublicKey {
        private static final long serialVersionUID = 1L;

        protected byte[] encoded; // guard by synchronized

        P11PublicKey(Session session, long keyID, String algorithm,
                int keyLength, CK_ATTRIBUTE[] attrs) {
            super(PUBLIC, session, keyID, algorithm, keyLength, attrs);
        }
    }

    @SuppressWarnings("deprecation")
    private static class P11TlsMasterSecretKey extends P11SecretKey
            implements TlsMasterSecret {
        private static final long serialVersionUID = -1318560923770573441L;

        private final int majorVersion, minorVersion;
        P11TlsMasterSecretKey(Session session, long keyID, String algorithm,
                int keyLength, CK_ATTRIBUTE[] attrs, int major, int minor) {
            super(session, keyID, algorithm, keyLength, attrs);
            this.majorVersion = major;
            this.minorVersion = minor;
        }
        public int getMajorVersion() {
            return majorVersion;
        }

        public int getMinorVersion() {
            return minorVersion;
        }
    }

<<<<<<< HEAD
    // RSA CRT private key when in FIPS mode
    private static final class P11RSAPrivateKeyFIPS extends P11Key
                implements RSAPrivateCrtKey {

        private static final long serialVersionUID = 9215872438913515220L;
        private final RSAPrivateCrtKeyImpl key;

        P11RSAPrivateKeyFIPS(Session session, long keyID, String algorithm,
                int keyLength, CK_ATTRIBUTE[] attrs, RSAPrivateCrtKeyImpl key) {
            super(PRIVATE, session, keyID, algorithm, keyLength, attrs);
            this.key = key;
        }

        @Override
        public String getFormat() {
            return "PKCS#8";
        }

        @Override
        synchronized byte[] getEncodedInternal() {
            return key.getEncoded();
        }

        @Override
        public BigInteger getModulus() {
            return key.getModulus();
        }

        @Override
        public BigInteger getPublicExponent() {
            return key.getPublicExponent();
        }

        @Override
        public BigInteger getPrivateExponent() {
            return key.getPrivateExponent();
        }

        @Override
        public BigInteger getPrimeP() {
            return key.getPrimeP();
        }

        @Override
        public BigInteger getPrimeQ() {
            return key.getPrimeQ();
        }

        @Override
        public BigInteger getPrimeExponentP() {
            return key.getPrimeExponentP();
        }

        @Override
        public BigInteger getPrimeExponentQ() {
            return key.getPrimeExponentQ();
        }

        @Override
        public BigInteger getCrtCoefficient() {
            return key.getCrtCoefficient();
=======
    // impl class for sensitive/unextractable RSA private keys
    static class P11RSAPrivateKeyInternal extends P11PrivateKey {
        private static final long serialVersionUID = -2138581185214187615L;

        static P11RSAPrivateKeyInternal of(Session session, long keyID,
                String algorithm, int keyLength, CK_ATTRIBUTE[] attrs,
                boolean keySensitive) {
            if (keySensitive) {
                return new P11RSAPrivateKeyInternal(session, keyID, algorithm,
                        keyLength, attrs);
            } else {
                CK_ATTRIBUTE[] rsaAttrs = new CK_ATTRIBUTE[] {
                        new CK_ATTRIBUTE(CKA_MODULUS),
                        new CK_ATTRIBUTE(CKA_PRIVATE_EXPONENT),
                        new CK_ATTRIBUTE(CKA_PUBLIC_EXPONENT),
                        new CK_ATTRIBUTE(CKA_PRIME_1),
                        new CK_ATTRIBUTE(CKA_PRIME_2),
                        new CK_ATTRIBUTE(CKA_EXPONENT_1),
                        new CK_ATTRIBUTE(CKA_EXPONENT_2),
                        new CK_ATTRIBUTE(CKA_COEFFICIENT),
                };
                boolean isCRT = true;
                Session tempSession = null;
                try {
                    tempSession = session.token.getOpSession();
                    session.token.p11.C_GetAttributeValue(tempSession.id(),
                            keyID, rsaAttrs);
                    for (CK_ATTRIBUTE attr : rsaAttrs) {
                        isCRT &= (attr.pValue instanceof byte[]);
                        if (!isCRT) break;
                    }
                } catch (PKCS11Exception e) {
                    // ignore, assume not available
                    isCRT = false;
                } finally {
                    session.token.releaseSession(tempSession);
                }
                BigInteger n = rsaAttrs[0].getBigInteger();
                BigInteger d = rsaAttrs[1].getBigInteger();
                if (isCRT) {
                    return new P11RSAPrivateKey(session, keyID, algorithm,
                           keyLength, attrs, n, d,
                           Arrays.copyOfRange(rsaAttrs, 2, rsaAttrs.length));
                } else {
                    return new P11RSAPrivateNonCRTKey(session, keyID,
                           algorithm, keyLength, attrs, n, d);
                }
            }
        }

        protected transient BigInteger n;

        private P11RSAPrivateKeyInternal(Session session, long keyID,
                String algorithm, int keyLength, CK_ATTRIBUTE[] attrs) {
            super(session, keyID, algorithm, keyLength, attrs);
        }

        private synchronized void fetchValues() {
            token.ensureValid();
            if (n != null) return;

            n = fetchAttributesAsInts(new CK_ATTRIBUTE[] {
                    new CK_ATTRIBUTE(CKA_MODULUS)
            })[0];
        }

        public BigInteger getModulus() {
            fetchValues();
            return n;
>>>>>>> 6c02aa0e
        }
    }

    // RSA CRT private key
    private static final class P11RSAPrivateKey extends P11RSAPrivateKeyInternal
            implements RSAPrivateCrtKey {
        private static final long serialVersionUID = 9215872438913515220L;

        private transient BigInteger e, d, p, q, pe, qe, coeff;

        private P11RSAPrivateKey(Session session, long keyID, String algorithm,
                int keyLength, CK_ATTRIBUTE[] attrs, BigInteger n, BigInteger d,
                CK_ATTRIBUTE[] crtAttrs) {
            super(session, keyID, algorithm, keyLength, attrs);

            this.n = n;
            this.d = d;
            for (CK_ATTRIBUTE a : crtAttrs) {
                if (a.type == CKA_PUBLIC_EXPONENT) {
                    e = a.getBigInteger();
                } else if (a.type == CKA_PRIME_1) {
                    p = a.getBigInteger();
                } else if (a.type == CKA_PRIME_2) {
                    q = a.getBigInteger();
                } else if (a.type == CKA_EXPONENT_1) {
                    pe = a.getBigInteger();
                } else if (a.type == CKA_EXPONENT_2) {
                    qe = a.getBigInteger();
                } else if (a.type == CKA_COEFFICIENT) {
                    coeff = a.getBigInteger();
                }
            }
        }

        public String getFormat() {
            token.ensureValid();
            return "PKCS#8";
        }

        synchronized byte[] getEncodedInternal() {
            token.ensureValid();
            if (encoded == null) {
                try {
                    Key newKey = RSAPrivateCrtKeyImpl.newKey
                        (KeyType.RSA, null, n, e, d, p, q, pe, qe, coeff);
                    encoded = newKey.getEncoded();
                } catch (GeneralSecurityException e) {
                    throw new ProviderException(e);
                }
            }
            return encoded;
        }

        @Override
        public BigInteger getModulus() {
            return n;
        }
        public BigInteger getPublicExponent() {
            return e;
        }
        public BigInteger getPrivateExponent() {
            return d;
        }
        public BigInteger getPrimeP() {
            return p;
        }
        public BigInteger getPrimeQ() {
            return q;
        }
        public BigInteger getPrimeExponentP() {
            return pe;
        }
        public BigInteger getPrimeExponentQ() {
            return qe;
        }
        public BigInteger getCrtCoefficient() {
            return coeff;
        }
    }

    // RSA non-CRT private key in FIPS mode
    private static final class P11RSAPrivateNonCRTKeyFIPS extends P11Key
                implements RSAPrivateKey {

        private static final long serialVersionUID = 1137764983777411481L;
        private final RSAPrivateKey key;

        P11RSAPrivateNonCRTKeyFIPS(Session session, long keyID, String algorithm,
                int keyLength, CK_ATTRIBUTE[] attributes, RSAPrivateKey key) {
            super(PRIVATE, session, keyID, algorithm, keyLength, attributes);
            this.key = key;
        }

        @Override
        public String getFormat() {
            return "PKCS#8";
        }

        @Override
        synchronized byte[] getEncodedInternal() {
            return key.getEncoded();
        }

        @Override
        public BigInteger getModulus() {
            return key.getModulus();
        }

        @Override
        public BigInteger getPrivateExponent() {
            return key.getPrivateExponent();
        }
    }

    // RSA non-CRT private key
    private static final class P11RSAPrivateNonCRTKey extends
            P11RSAPrivateKeyInternal implements RSAPrivateKey {
        private static final long serialVersionUID = 1137764983777411481L;

        private transient BigInteger d;

        P11RSAPrivateNonCRTKey(Session session, long keyID, String algorithm,
                int keyLength, CK_ATTRIBUTE[] attrs, BigInteger n,
                BigInteger d) {
            super(session, keyID, algorithm, keyLength, attrs);
            this.n = n;
            this.d = d;
        }

        public String getFormat() {
            token.ensureValid();
            return "PKCS#8";
        }

        synchronized byte[] getEncodedInternal() {
            token.ensureValid();
            if (encoded == null) {
                try {
                    // XXX make constructor in SunRsaSign provider public
                    // and call it directly
                    KeyFactory factory = KeyFactory.getInstance
                        ("RSA", P11Util.getSunRsaSignProvider());
                    Key newKey = factory.translateKey(this);
                    encoded = newKey.getEncoded();
                } catch (GeneralSecurityException e) {
                    throw new ProviderException(e);
                }
            }
            return encoded;
        }

        @Override
        public BigInteger getModulus() {
            return n;
        }
        public BigInteger getPrivateExponent() {
            return d;
        }
    }

    private static final class P11RSAPublicKey extends P11PublicKey
                                                implements RSAPublicKey {
        private static final long serialVersionUID = -826726289023854455L;
        private transient BigInteger n, e;

        P11RSAPublicKey(Session session, long keyID, String algorithm,
                int keyLength, CK_ATTRIBUTE[] attrs) {
            super(session, keyID, algorithm, keyLength, attrs);
        }

        private synchronized void fetchValues() {
            token.ensureValid();
            if (n != null) return;

            BigInteger[] res = fetchAttributesAsInts(new CK_ATTRIBUTE[] {
                new CK_ATTRIBUTE(CKA_MODULUS),
                new CK_ATTRIBUTE(CKA_PUBLIC_EXPONENT)
            });
            n = res[0];
            e = res[1];
        }

        public String getFormat() {
            token.ensureValid();
            return "X.509";
        }

        synchronized byte[] getEncodedInternal() {
            token.ensureValid();
            if (encoded == null) {
                fetchValues();
                try {
                    encoded = RSAPublicKeyImpl.newKey
                        (KeyType.RSA, null, n, e).getEncoded();
                } catch (InvalidKeyException e) {
                    throw new ProviderException(e);
                }
            }
            return encoded;
        }

        public BigInteger getModulus() {
            fetchValues();
            return n;
        }
        public BigInteger getPublicExponent() {
            fetchValues();
            return e;
        }
        public String toString() {
            fetchValues();
            return super.toString() +  "\n  modulus: " + n
                + "\n  public exponent: " + e;
        }
    }

    private static final class P11DSAPublicKey extends P11PublicKey
                                                implements DSAPublicKey {
        private static final long serialVersionUID = 5989753793316396637L;

        private transient BigInteger y;
        private transient DSAParams params;

        P11DSAPublicKey(Session session, long keyID, String algorithm,
                int keyLength, CK_ATTRIBUTE[] attrs) {
            super(session, keyID, algorithm, keyLength, attrs);
        }

        private synchronized void fetchValues() {
            token.ensureValid();
            if (y != null) return;

            BigInteger[] res = fetchAttributesAsInts(new CK_ATTRIBUTE[] {
                new CK_ATTRIBUTE(CKA_VALUE),
                new CK_ATTRIBUTE(CKA_PRIME),
                new CK_ATTRIBUTE(CKA_SUBPRIME),
                new CK_ATTRIBUTE(CKA_BASE)
            });
            y = res[0];
            params = new DSAParameterSpec(res[1], res[2], res[3]);
        }

        public String getFormat() {
            token.ensureValid();
            return "X.509";
        }

        synchronized byte[] getEncodedInternal() {
            token.ensureValid();
            if (encoded == null) {
                fetchValues();
                try {
                    Key key = new sun.security.provider.DSAPublicKey
                            (y, params.getP(), params.getQ(), params.getG());
                    encoded = key.getEncoded();
                } catch (InvalidKeyException e) {
                    throw new ProviderException(e);
                }
            }
            return encoded;
        }
        public BigInteger getY() {
            fetchValues();
            return y;
        }
        public DSAParams getParams() {
            fetchValues();
            return params;
        }
        public String toString() {
            fetchValues();
            return super.toString() +  "\n  y: " + y + "\n  p: " + params.getP()
                + "\n  q: " + params.getQ() + "\n  g: " + params.getG();
        }
    }

    static class P11DSAPrivateKeyInternal extends P11PrivateKey {
        private static final long serialVersionUID = 3119629997181999389L;

        protected transient DSAParams params;

        static P11DSAPrivateKeyInternal of(Session session, long keyID,
                String algorithm, int keyLength, CK_ATTRIBUTE[] attrs,
                boolean keySensitive) {
            if (keySensitive) {
                return new P11DSAPrivateKeyInternal(session, keyID, algorithm,
                        keyLength, attrs);
            } else {
                return new P11DSAPrivateKey(session, keyID, algorithm,
                        keyLength, attrs);
            }
        }

        private P11DSAPrivateKeyInternal(Session session, long keyID,
                String algorithm, int keyLength, CK_ATTRIBUTE[] attrs) {
            super(session, keyID, algorithm, keyLength, attrs);
        }

        private synchronized void fetchValues() {
            token.ensureValid();
            if (params != null) return;

            BigInteger[] res = fetchAttributesAsInts(new CK_ATTRIBUTE[] {
                    new CK_ATTRIBUTE(CKA_PRIME),
                    new CK_ATTRIBUTE(CKA_SUBPRIME),
                    new CK_ATTRIBUTE(CKA_BASE),
            });
            params = new DSAParameterSpec(res[0], res[1], res[2]);
        }

        protected DSAParams getParams() {
            fetchValues();
            return params;
        }
    }

    private static final class P11DSAPrivateKey extends P11DSAPrivateKeyInternal
                                        implements DSAPrivateKey {
        private static final long serialVersionUID = 3119629997181999389L;

        private transient BigInteger x; // params inside P11DSAPrivateKeyInternal

        P11DSAPrivateKey(Session session, long keyID, String algorithm,
                int keyLength, CK_ATTRIBUTE[] attrs) {
            super(session, keyID, algorithm, keyLength, attrs);
        }

        private synchronized void fetchValues() {
            token.ensureValid();
            if (x != null) return;

            BigInteger[] res = fetchAttributesAsInts(new CK_ATTRIBUTE[] {
                    new CK_ATTRIBUTE(CKA_VALUE),
                    new CK_ATTRIBUTE(CKA_PRIME),
                    new CK_ATTRIBUTE(CKA_SUBPRIME),
                    new CK_ATTRIBUTE(CKA_BASE),
            });
            x = res[0];
            params = new DSAParameterSpec(res[1], res[2], res[3]);
        }

        public String getFormat() {
            token.ensureValid();
            return "PKCS#8";
        }

        synchronized byte[] getEncodedInternal() {
            token.ensureValid();
            if (encoded == null) {
                fetchValues();
                Key key = new sun.security.provider.DSAPrivateKey
                        (x, params.getP(), params.getQ(), params.getG());
                encoded = key.getEncoded();
            }
            return encoded;
        }

        public BigInteger getX() {
            fetchValues();
            return x;
        }

        @Override
        public DSAParams getParams() {
            fetchValues();
            return params;
        }
    }

    static class P11DHPrivateKeyInternal extends P11PrivateKey {
        private static final long serialVersionUID = 1L;

        protected transient DHParameterSpec params;

        static P11DHPrivateKeyInternal of(Session session, long keyID,
                String algorithm, int keyLength, CK_ATTRIBUTE[] attrs,
                boolean keySensitive) {
            if (keySensitive) {
                return new P11DHPrivateKeyInternal(session, keyID, algorithm,
                        keyLength, attrs);
            } else {
                return new P11DHPrivateKey(session, keyID, algorithm,
                        keyLength, attrs);
            }
        }

        private P11DHPrivateKeyInternal(Session session, long keyID,
                String algorithm, int keyLength, CK_ATTRIBUTE[] attrs) {
            super(session, keyID, algorithm, keyLength, attrs);
        }

        private synchronized void fetchValues() {
            token.ensureValid();
            if (params != null) return;

            BigInteger[] res = fetchAttributesAsInts(new CK_ATTRIBUTE[] {
                    new CK_ATTRIBUTE(CKA_PRIME),
                    new CK_ATTRIBUTE(CKA_BASE),
            });
            params = new DHParameterSpec(res[0], res[1]);
        }

        public DHParameterSpec getParams() {
            fetchValues();
            return params;
        }
    }

    private static final class P11DHPrivateKey extends P11DHPrivateKeyInternal
                                                implements DHPrivateKey {
        private static final long serialVersionUID = -1698576167364928838L;

        private transient BigInteger x; // params in P11DHPrivateKeyInternal

        P11DHPrivateKey(Session session, long keyID, String algorithm,
                int keyLength, CK_ATTRIBUTE[] attrs) {
            super(session, keyID, algorithm, keyLength, attrs);
        }

        private synchronized void fetchValues() {
            token.ensureValid();
            if (x != null) return;

            BigInteger[] res = fetchAttributesAsInts(new CK_ATTRIBUTE[] {
                    new CK_ATTRIBUTE(CKA_VALUE),
                    new CK_ATTRIBUTE(CKA_PRIME),
                    new CK_ATTRIBUTE(CKA_BASE),
            });
            x = res[0];
            params = new DHParameterSpec(res[1], res[2]);
        }

        public String getFormat() {
            token.ensureValid();
            return "PKCS#8";
        }

        synchronized byte[] getEncodedInternal() {
            token.ensureValid();
            if (encoded == null) {
                fetchValues();
                try {
                    DHPrivateKeySpec spec = new DHPrivateKeySpec
                        (x, params.getP(), params.getG());
                    KeyFactory kf = KeyFactory.getInstance
                        ("DH", P11Util.getSunJceProvider());
                    Key key = kf.generatePrivate(spec);
                    encoded = key.getEncoded();
                } catch (GeneralSecurityException e) {
                    throw new ProviderException(e);
                }
            }
            return encoded;
        }
        public BigInteger getX() {
            fetchValues();
            return x;
        }
        public DHParameterSpec getParams() {
            fetchValues();
            return params;
        }
        public int hashCode() {
            fetchValues();
            if (!token.isValid()) {
                return 0;
            }
            return Objects.hash(x, params.getP(), params.getG());
        }
        public boolean equals(Object obj) {
            if (this == obj) return true;
            // equals() should never throw exceptions
            if (!token.isValid()) {
                return false;
            }
            if (!(obj instanceof DHPrivateKey)) {
                return false;
            }
            fetchValues();
            DHPrivateKey other = (DHPrivateKey) obj;
            DHParameterSpec otherParams = other.getParams();
            return ((this.x.compareTo(other.getX()) == 0) &&
                    (this.params.getP().compareTo(otherParams.getP()) == 0) &&
                    (this.params.getG().compareTo(otherParams.getG()) == 0));
        }
    }

    private static final class P11DHPublicKey extends P11PublicKey
                                                implements DHPublicKey {
        static final long serialVersionUID = -598383872153843657L;

        private transient BigInteger y;
        private transient DHParameterSpec params;

        P11DHPublicKey(Session session, long keyID, String algorithm,
                int keyLength, CK_ATTRIBUTE[] attrs) {
            super(session, keyID, algorithm, keyLength, attrs);
        }

        private synchronized void fetchValues() {
            token.ensureValid();
            if (y != null) return;

            BigInteger[] res = fetchAttributesAsInts(new CK_ATTRIBUTE[] {
                    new CK_ATTRIBUTE(CKA_VALUE),
                    new CK_ATTRIBUTE(CKA_PRIME),
                    new CK_ATTRIBUTE(CKA_BASE),
            });
            y = res[0];
            params = new DHParameterSpec(res[1], res[2]);
        }

        public String getFormat() {
            token.ensureValid();
            return "X.509";
        }

        synchronized byte[] getEncodedInternal() {
            token.ensureValid();
            if (encoded == null) {
                fetchValues();
                try {
                    DHPublicKeySpec spec = new DHPublicKeySpec
                        (y, params.getP(), params.getG());
                    KeyFactory kf = KeyFactory.getInstance
                        ("DH", P11Util.getSunJceProvider());
                    Key key = kf.generatePublic(spec);
                    encoded = key.getEncoded();
                } catch (GeneralSecurityException e) {
                    throw new ProviderException(e);
                }
            }
            return encoded;
        }
        public BigInteger getY() {
            fetchValues();
            return y;
        }
        public DHParameterSpec getParams() {
            fetchValues();
            return params;
        }
        public String toString() {
            fetchValues();
            return super.toString() +  "\n  y: " + y + "\n  p: " + params.getP()
                + "\n  g: " + params.getG();
        }
        public int hashCode() {
            if (token.isValid() == false) {
                return 0;
            }
            fetchValues();
            return Objects.hash(y, params.getP(), params.getG());
        }
        public boolean equals(Object obj) {
            if (this == obj) return true;
            // equals() should never throw exceptions
            if (token.isValid() == false) {
                return false;
            }
            if (!(obj instanceof DHPublicKey)) {
                return false;
            }
            fetchValues();
            DHPublicKey other = (DHPublicKey) obj;
            DHParameterSpec otherParams = other.getParams();
            return ((this.y.compareTo(other.getY()) == 0) &&
                    (this.params.getP().compareTo(otherParams.getP()) == 0) &&
                    (this.params.getG().compareTo(otherParams.getG()) == 0));
        }
    }

<<<<<<< HEAD
    // EC private key when in FIPS mode
    private static final class P11ECPrivateKeyFIPS extends P11Key
                                                implements ECPrivateKey {
        private static final long serialVersionUID = -7786054399510515515L;
        private final ECPrivateKey key;

        P11ECPrivateKeyFIPS(Session session, long keyID, String algorithm,
                int keyLength, CK_ATTRIBUTE[] attributes, ECPrivateKey key) {
            super(PRIVATE, session, keyID, algorithm, keyLength, attributes);
            this.key = key;
        }

        @Override
        public String getFormat() {
            return "PKCS#8";
        }

        @Override
        synchronized byte[] getEncodedInternal() {
            return key.getEncoded();
        }

        @Override
        public BigInteger getS() {
            return key.getS();
        }

        @Override
        public ECParameterSpec getParams() {
            return key.getParams();
        }
    }

    private static final class P11ECPrivateKey extends P11Key
=======
    static class P11ECPrivateKeyInternal extends P11PrivateKey {

        private static final long serialVersionUID = 1L;

        protected transient ECParameterSpec params;

        static P11ECPrivateKeyInternal of(Session session, long keyID,
                String algorithm, int keyLength, CK_ATTRIBUTE[] attrs,
                boolean keySensitive) {
            if (keySensitive) {
                return new P11ECPrivateKeyInternal(session, keyID, algorithm,
                        keyLength, attrs);
            } else {
                return new P11ECPrivateKey(session, keyID, algorithm,
                        keyLength, attrs);
            }
        }

        private P11ECPrivateKeyInternal(Session session, long keyID,
                String algorithm, int keyLength, CK_ATTRIBUTE[] attrs) {
            super(session, keyID, algorithm, keyLength, attrs);
        }

        private synchronized void fetchValues() {
            token.ensureValid();
            if (params != null) return;

            try {
                byte[] paramBytes = fetchAttributes(new CK_ATTRIBUTE[] {
                        new CK_ATTRIBUTE(CKA_EC_PARAMS)
                })[0].getByteArray();

                params = P11ECKeyFactory.decodeParameters(paramBytes);
            } catch (Exception e) {
                throw new RuntimeException("Could not parse key values", e);
            }
        }

        protected ECParameterSpec getParams() {
            fetchValues();
            return params;
        }
    }

    private static final class P11ECPrivateKey extends P11ECPrivateKeyInternal
>>>>>>> 6c02aa0e
                                                implements ECPrivateKey {
        private static final long serialVersionUID = -7786054399510515515L;

        private transient BigInteger s; // params in P11ECPrivateKeyInternal

        P11ECPrivateKey(Session session, long keyID, String algorithm,
                int keyLength, CK_ATTRIBUTE[] attrs) {
            super(session, keyID, algorithm, keyLength, attrs);
        }

        private synchronized void fetchValues() {
            token.ensureValid();
            if (s != null) return;

            CK_ATTRIBUTE[] attrs = fetchAttributes(new CK_ATTRIBUTE[] {
                new CK_ATTRIBUTE(CKA_VALUE),
                new CK_ATTRIBUTE(CKA_EC_PARAMS),
            });

            s = attrs[0].getBigInteger();
            try {
                params = P11ECKeyFactory.decodeParameters
                            (attrs[1].getByteArray());
            } catch (Exception e) {
                throw new RuntimeException("Could not parse key values", e);
            }
        }

        public String getFormat() {
            token.ensureValid();
            return "PKCS#8";
        }

        synchronized byte[] getEncodedInternal() {
            if (encoded == null) {
                try {
                    fetchValues();
                    Key key = ECUtil.generateECPrivateKey(s, params);
                    encoded = key.getEncoded();
                } catch (InvalidKeySpecException e) {
                    throw new ProviderException(e);
                }
            }
            return encoded;
        }

        public BigInteger getS() {
            fetchValues();
            return s;
        }

        public ECParameterSpec getParams() {
            fetchValues();
            return params;
        }
    }

    private static final class P11ECPublicKey extends P11PublicKey
                                                implements ECPublicKey {
        private static final long serialVersionUID = -6371481375154806089L;

        private transient ECPoint w;
        private transient ECParameterSpec params;

        P11ECPublicKey(Session session, long keyID, String algorithm,
                int keyLength, CK_ATTRIBUTE[] attrs) {
            super(session, keyID, algorithm, keyLength, attrs);
        }

        private synchronized void fetchValues() {
            token.ensureValid();
            if (w != null) return;

            CK_ATTRIBUTE[] attrs = fetchAttributes(new CK_ATTRIBUTE[] {
                new CK_ATTRIBUTE(CKA_EC_POINT),
                new CK_ATTRIBUTE(CKA_EC_PARAMS),
            });

            try {
                params = P11ECKeyFactory.decodeParameters
                            (attrs[1].getByteArray());
                byte[] ecKey = attrs[0].getByteArray();

                // Check whether the X9.63 encoding of an EC point is wrapped
                // in an ASN.1 OCTET STRING
                if (!token.config.getUseEcX963Encoding()) {
                    DerValue wECPoint = new DerValue(ecKey);

                    if (wECPoint.getTag() != DerValue.tag_OctetString) {
                        throw new IOException("Could not DER decode EC point." +
                            " Unexpected tag: " + wECPoint.getTag());
                    }
                    w = P11ECKeyFactory.decodePoint
                        (wECPoint.getDataBytes(), params.getCurve());

                } else {
                    w = P11ECKeyFactory.decodePoint(ecKey, params.getCurve());
                }

            } catch (Exception e) {
                throw new RuntimeException("Could not parse key values", e);
            }
        }

        public String getFormat() {
            token.ensureValid();
            return "X.509";
        }

        synchronized byte[] getEncodedInternal() {
            token.ensureValid();
            if (encoded == null) {
                fetchValues();
                try {
                    return ECUtil.x509EncodeECPublicKey(w, params);
                } catch (InvalidKeySpecException e) {
                    throw new ProviderException(e);
                }
            }
            return encoded;
        }
        public ECPoint getW() {
            fetchValues();
            return w;
        }
        public ECParameterSpec getParams() {
            fetchValues();
            return params;
        }
        public String toString() {
            fetchValues();
            return super.toString()
                + "\n  public x coord: " + w.getAffineX()
                + "\n  public y coord: " + w.getAffineY()
                + "\n  parameters: " + params;
        }
    }
}
final class NativeKeyHolder {

    private static long nativeKeyWrapperKeyID = 0;
    private static CK_MECHANISM nativeKeyWrapperMechanism = null;
    private static long nativeKeyWrapperRefCount = 0;
    private static Session nativeKeyWrapperSession = null;

    private final P11Key p11Key;
    private final byte[] nativeKeyInfo;
    private boolean wrapperKeyUsed;

    // destroyed and recreated when refCount toggles to 1
    private long keyID;

    // phantom reference notification clean up for session keys
    private SessionKeyRef ref;

    private int refCount;

    private static void createNativeKeyWrapper(Token token)
            throws PKCS11Exception {
        assert(nativeKeyWrapperKeyID == 0);
        assert(nativeKeyWrapperRefCount == 0);
        assert(nativeKeyWrapperSession == null);
        // Create a global wrapping/unwrapping key
        CK_ATTRIBUTE[] wrappingAttributes = token.getAttributes(O_GENERATE,
                        CKO_SECRET_KEY, CKK_AES, new CK_ATTRIBUTE[] {
                                new CK_ATTRIBUTE(CKA_CLASS, CKO_SECRET_KEY),
                                new CK_ATTRIBUTE(CKA_VALUE_LEN, 256 >> 3)});
        Session s = null;
        try {
            s = token.getObjSession();
            nativeKeyWrapperKeyID = token.p11.C_GenerateKey(
                    s.id(), new CK_MECHANISM(CKM_AES_KEY_GEN),
                    wrappingAttributes);
            nativeKeyWrapperSession = s;
            nativeKeyWrapperSession.addObject();
            byte[] iv = new byte[16];
            JCAUtil.getSecureRandom().nextBytes(iv);
            nativeKeyWrapperMechanism = new CK_MECHANISM(CKM_AES_CBC_PAD, iv);
        } catch (PKCS11Exception e) {
            // best effort
        } finally {
            token.releaseSession(s);
        }
    }

    private static void deleteNativeKeyWrapper() {
        Token token = nativeKeyWrapperSession.token;
        if (token.isValid()) {
            Session s = null;
            try {
                s = token.getOpSession();
                token.p11.C_DestroyObject(s.id(), nativeKeyWrapperKeyID);
                nativeKeyWrapperSession.removeObject();
            } catch (PKCS11Exception e) {
                // best effort
            } finally {
                token.releaseSession(s);
            }
        }
        nativeKeyWrapperKeyID = 0;
        nativeKeyWrapperMechanism = null;
        nativeKeyWrapperSession = null;
    }

    static void decWrapperKeyRef() {
        synchronized(NativeKeyHolder.class) {
            assert(nativeKeyWrapperKeyID != 0);
            assert(nativeKeyWrapperRefCount > 0);
            nativeKeyWrapperRefCount--;
            if (nativeKeyWrapperRefCount == 0) {
                deleteNativeKeyWrapper();
            }
        }
    }

    NativeKeyHolder(P11Key p11Key, long keyID, Session keySession,
            boolean extractKeyInfo, boolean isTokenObject) {
        this.p11Key = p11Key;
        this.keyID = keyID;
        this.refCount = -1;
        byte[] ki = null;
        if (isTokenObject) {
            this.ref = null;
        } else {
            // Try extracting key info, if any error, disable it
            Token token = p11Key.token;
            if (extractKeyInfo) {
                try {
                    if (p11Key.sensitive) {
                        // p11Key native key information has to be wrapped
                        synchronized(NativeKeyHolder.class) {
                            if (nativeKeyWrapperKeyID == 0) {
                                createNativeKeyWrapper(token);
                            }
                            // If a wrapper-key was successfully created or
                            // already exists, increment its reference
                            // counter to keep it alive while native key
                            // information is being held.
                            if (nativeKeyWrapperKeyID != 0) {
                                nativeKeyWrapperRefCount++;
                                wrapperKeyUsed = true;
                            }
                        }
                    }
                    Session opSession = null;
                    try {
                        opSession = token.getOpSession();
                        ki = p11Key.token.p11.getNativeKeyInfo(opSession.id(),
                                keyID, nativeKeyWrapperKeyID,
                                nativeKeyWrapperMechanism);
                    } catch (PKCS11Exception e) {
                        // best effort
                    } finally {
                        token.releaseSession(opSession);
                    }
                } catch (PKCS11Exception e) {
                    // best effort
                }
            }
            this.ref = new SessionKeyRef(p11Key, keyID, wrapperKeyUsed,
                    keySession);
        }

        this.nativeKeyInfo = ((ki == null || ki.length == 0)? null : ki);
    }

    long getKeyID() throws ProviderException {
        if (this.nativeKeyInfo != null) {
            synchronized(this.nativeKeyInfo) {
                if (this.refCount == -1) {
                    this.refCount = 0;
                }
                int cnt = (this.refCount)++;
                if (keyID == 0) {
                    if (cnt != 0) {
                        throw new RuntimeException(
                                "Error: null keyID with non-zero refCount " + cnt);
                    }
                    Token token = p11Key.token;
                    // Create keyID using nativeKeyInfo
                    Session session = null;
                    try {
                        session = token.getObjSession();
                        this.keyID = token.p11.createNativeKey(session.id(),
                                nativeKeyInfo, nativeKeyWrapperKeyID,
                                nativeKeyWrapperMechanism);
                        this.ref.registerNativeKey(this.keyID, session);
                    } catch (PKCS11Exception e) {
                        this.refCount--;
                        throw new ProviderException("Error recreating native key", e);
                    } finally {
                        token.releaseSession(session);
                    }
                } else {
                    if (cnt < 0) {
                        throw new RuntimeException("ERROR: negative refCount");
                    }
                }
            }
        }
        return keyID;
    }

    void releaseKeyID() {
        if (this.nativeKeyInfo != null) {
            synchronized(this.nativeKeyInfo) {
                if (this.refCount == -1) {
                    throw new RuntimeException("Error: miss match getKeyID call");
                }
                int cnt = --(this.refCount);
                if (cnt == 0) {
                    // destroy
                    if (this.keyID == 0) {
                        throw new RuntimeException("ERROR: null keyID can't be destroyed");
                    }

                    // destroy
                    this.keyID = 0;
                    this.ref.removeNativeKey();
                } else {
                    if (cnt < 0) {
                        // should never happen as we start count at 1 and pair get/release calls
                        throw new RuntimeException("wrong refCount value: " + cnt);
                    }
                }
            }
        }
    }
}

/*
 * NOTE: Must use PhantomReference here and not WeakReference
 * otherwise the key maybe cleared before other objects which
 * still use these keys during finalization such as SSLSocket.
 */
final class SessionKeyRef extends PhantomReference<P11Key> {
    static ReferenceQueue<P11Key> refQueue = new ReferenceQueue<>();
    private static Set<SessionKeyRef> refSet =
        Collections.synchronizedSet(new HashSet<>());

    // handle to the native key and the session it is generated under
    private long keyID;
    private Session session;
    private boolean wrapperKeyUsed;

    SessionKeyRef(P11Key p11Key, long keyID, boolean wrapperKeyUsed,
            Session session) {
        super(p11Key, refQueue);
        if (session == null) {
            throw new ProviderException
                    ("key must be associated with a session");
        }
        registerNativeKey(keyID, session);
        this.wrapperKeyUsed = wrapperKeyUsed;

        refSet.add(this);
    }

    void registerNativeKey(long newKeyID, Session newSession) {
        assert(newKeyID != 0);
        assert(newSession != null);
        updateNativeKey(newKeyID, newSession);
    }

    void removeNativeKey() {
        assert(session != null);
        updateNativeKey(0, null);
    }

    private void updateNativeKey(long newKeyID, Session newSession) {
        if (newKeyID == 0) {
            assert(newSession == null);
            Token token = session.token;
            // If the token is still valid, try to remove the key object
            if (token.isValid()) {
                Session s = null;
                try {
                    s = token.getOpSession();
                    token.p11.C_DestroyObject(s.id(), this.keyID);
                } catch (PKCS11Exception e) {
                    // best effort
                } finally {
                    token.releaseSession(s);
                }
            }
            session.removeObject();
        } else {
            newSession.addObject();
        }
        keyID = newKeyID;
        session = newSession;
    }

    // Called when the GC disposes a p11Key
    void dispose() {
        if (wrapperKeyUsed) {
            // Wrapper-key no longer needed for
            // p11Key native key information
            NativeKeyHolder.decWrapperKeyRef();
        }
        if (keyID != 0) {
            removeNativeKey();
        }
        refSet.remove(this);
        this.clear();
    }
}
<|MERGE_RESOLUTION|>--- conflicted
+++ resolved
@@ -359,16 +359,15 @@
                     new CK_ATTRIBUTE(CKA_SENSITIVE),
                     new CK_ATTRIBUTE(CKA_EXTRACTABLE),
         });
-<<<<<<< HEAD
 
         if ((SunPKCS11.mysunpkcs11 != null) && !SunPKCS11.isExportWrapKey.get()
             && ("AES".equals(algorithm) || "TripleDES".equals(algorithm))
         ) {
-            if (attributes[0].getBoolean() || attributes[1].getBoolean() || (attributes[2].getBoolean() == false)) {
+            if (attrs[0].getBoolean() || attrs[1].getBoolean() || (attrs[2].getBoolean() == false)) {
                 try {
-                    byte[] key = SunPKCS11.mysunpkcs11.exportKey(session.id(), attributes, keyID);
+                    byte[] key = SunPKCS11.mysunpkcs11.exportKey(session.id(), attrs, keyID);
                     SecretKey secretKey = new SecretKeySpec(key, algorithm);
-                    return new P11SecretKeyFIPS(session, keyID, algorithm, keyLength, attributes, secretKey);
+                    return new P11SecretKeyFIPS(session, keyID, algorithm, keyLength, attrs, secretKey);
                 } catch (PKCS11Exception e) {
                     // Attempt failed, create a P11SecretKey object.
                     if (debug != null) {
@@ -378,11 +377,7 @@
             }
         }
 
-        return new P11SecretKey(session, keyID, algorithm, keyLength,
-                attributes);
-=======
         return new P11SecretKey(session, keyID, algorithm, keyLength, attrs);
->>>>>>> 6c02aa0e
     }
 
     static SecretKey masterSecretKey(Session session, long keyID,
@@ -427,18 +422,17 @@
                     new CK_ATTRIBUTE(CKA_EXTRACTABLE),
         });
 
-<<<<<<< HEAD
-        boolean keySensitive = (attributes[0].getBoolean() ||
-                        attributes[1].getBoolean() || !attributes[2].getBoolean());
+        boolean keySensitive = (attrs[0].getBoolean() ||
+                attrs[1].getBoolean() || !attrs[2].getBoolean());
 
         if (keySensitive && (SunPKCS11.mysunpkcs11 != null) && "RSA".equals(algorithm)) {
             try {
-                byte[] key = SunPKCS11.mysunpkcs11.exportKey(session.id(), attributes, keyID);
+                byte[] key = SunPKCS11.mysunpkcs11.exportKey(session.id(), attrs, keyID);
                 RSAPrivateKey rsaPrivKey = RSAPrivateCrtKeyImpl.newKey(KeyType.RSA, "PKCS#8", key);
                 if (rsaPrivKey instanceof RSAPrivateCrtKeyImpl privImpl) {
-                    return new P11RSAPrivateKeyFIPS(session, keyID, algorithm, keyLength, attributes, privImpl);
+                    return new P11RSAPrivateKeyFIPS(session, keyID, algorithm, keyLength, attrs, privImpl);
                 } else {
-                    return new P11RSAPrivateNonCRTKeyFIPS(session, keyID, algorithm, keyLength, attributes, rsaPrivKey);
+                    return new P11RSAPrivateNonCRTKeyFIPS(session, keyID, algorithm, keyLength, attrs, rsaPrivKey);
                 }
             } catch (PKCS11Exception | InvalidKeyException e) {
                 // Attempt failed, create a P11PrivateKey object.
@@ -450,9 +444,9 @@
 
         if (keySensitive && (SunPKCS11.mysunpkcs11 != null) && "EC".equals(algorithm)) {
             try {
-                byte[] key = SunPKCS11.mysunpkcs11.exportKey(session.id(), attributes, keyID);
+                byte[] key = SunPKCS11.mysunpkcs11.exportKey(session.id(), attrs, keyID);
                 ECPrivateKey ecPrivKey = ECUtil.decodePKCS8ECPrivateKey(key);
-                return new P11ECPrivateKeyFIPS(session, keyID, algorithm, keyLength, attributes, ecPrivKey);
+                return new P11ECPrivateKeyFIPS(session, keyID, algorithm, keyLength, attrs, ecPrivKey);
             } catch (PKCS11Exception | InvalidKeySpecException e) {
                 // Attempt failed, create a P11PrivateKey object.
                 if (debug != null) {
@@ -460,60 +454,6 @@
                 }
             }
         }
-
-        if (attributes[1].getBoolean() || (attributes[2].getBoolean() == false)) {
-            return new P11PrivateKey
-                (session, keyID, algorithm, keyLength, attributes);
-        } else {
-            switch (algorithm) {
-                case "RSA":
-                    // In order to decide if this is RSA CRT key, we first query
-                    // and see if all extra CRT attributes are available.
-                    CK_ATTRIBUTE[] attrs2 = new CK_ATTRIBUTE[] {
-                        new CK_ATTRIBUTE(CKA_PUBLIC_EXPONENT),
-                        new CK_ATTRIBUTE(CKA_PRIME_1),
-                        new CK_ATTRIBUTE(CKA_PRIME_2),
-                        new CK_ATTRIBUTE(CKA_EXPONENT_1),
-                        new CK_ATTRIBUTE(CKA_EXPONENT_2),
-                        new CK_ATTRIBUTE(CKA_COEFFICIENT),
-                    };
-                    boolean crtKey;
-                    try {
-                        session.token.p11.C_GetAttributeValue
-                            (session.id(), keyID, attrs2);
-                        crtKey = ((attrs2[0].pValue instanceof byte[]) &&
-                                  (attrs2[1].pValue instanceof byte[]) &&
-                                  (attrs2[2].pValue instanceof byte[]) &&
-                                  (attrs2[3].pValue instanceof byte[]) &&
-                                  (attrs2[4].pValue instanceof byte[]) &&
-                                  (attrs2[5].pValue instanceof byte[])) ;
-                    } catch (PKCS11Exception e) {
-                        // ignore, assume not available
-                        crtKey = false;
-                    }
-                    if (crtKey) {
-                        return new P11RSAPrivateKey(session, keyID, algorithm,
-                                keyLength, attributes, attrs2);
-                    } else {
-                        return new P11RSAPrivateNonCRTKey(session, keyID,
-                                algorithm, keyLength, attributes);
-                    }
-                case "DSA":
-                    return new P11DSAPrivateKey(session, keyID, algorithm,
-                            keyLength, attributes);
-                case "DH":
-                    return new P11DHPrivateKey(session, keyID, algorithm,
-                            keyLength, attributes);
-                case "EC":
-                    return new P11ECPrivateKey(session, keyID, algorithm,
-                            keyLength, attributes);
-                default:
-                    throw new ProviderException
-                            ("Unknown private key algorithm " + algorithm);
-            }
-=======
-        boolean keySensitive = (attrs[0].getBoolean() ||
-                attrs[1].getBoolean() || !attrs[2].getBoolean());
 
         switch (algorithm) {
         case "RSA":
@@ -531,7 +471,6 @@
         default:
             throw new ProviderException
                     ("Unknown private key algorithm " + algorithm);
->>>>>>> 6c02aa0e
         }
     }
 
@@ -655,7 +594,6 @@
         }
     }
 
-<<<<<<< HEAD
     // RSA CRT private key when in FIPS mode
     private static final class P11RSAPrivateKeyFIPS extends P11Key
                 implements RSAPrivateCrtKey {
@@ -717,7 +655,9 @@
         @Override
         public BigInteger getCrtCoefficient() {
             return key.getCrtCoefficient();
-=======
+        }
+    }
+
     // impl class for sensitive/unextractable RSA private keys
     static class P11RSAPrivateKeyInternal extends P11PrivateKey {
         private static final long serialVersionUID = -2138581185214187615L;
@@ -787,7 +727,6 @@
         public BigInteger getModulus() {
             fetchValues();
             return n;
->>>>>>> 6c02aa0e
         }
     }
 
@@ -1360,7 +1299,6 @@
         }
     }
 
-<<<<<<< HEAD
     // EC private key when in FIPS mode
     private static final class P11ECPrivateKeyFIPS extends P11Key
                                                 implements ECPrivateKey {
@@ -1394,8 +1332,6 @@
         }
     }
 
-    private static final class P11ECPrivateKey extends P11Key
-=======
     static class P11ECPrivateKeyInternal extends P11PrivateKey {
 
         private static final long serialVersionUID = 1L;
@@ -1441,7 +1377,6 @@
     }
 
     private static final class P11ECPrivateKey extends P11ECPrivateKeyInternal
->>>>>>> 6c02aa0e
                                                 implements ECPrivateKey {
         private static final long serialVersionUID = -7786054399510515515L;
 
