#
# Copyright (c) 2015, 2019, Oracle and/or its affiliates. All rights reserved.
# DO NOT ALTER OR REMOVE COPYRIGHT NOTICES OR THIS FILE HEADER.
#
# This code is free software; you can redistribute it and/or modify it
# under the terms of the GNU General Public License version 2 only, as
# published by the Free Software Foundation.  Oracle designates this
# particular file as subject to the "Classpath" exception as provided
# by Oracle in the LICENSE file that accompanied this code.
#
# This code is distributed in the hope that it will be useful, but WITHOUT
# ANY WARRANTY; without even the implied warranty of MERCHANTABILITY or
# FITNESS FOR A PARTICULAR PURPOSE.  See the GNU General Public License
# version 2 for more details (a copy is included in the LICENSE file that
# accompanied this code).
#
# You should have received a copy of the GNU General Public License version
# 2 along with this work; if not, write to the Free Software Foundation,
# Inc., 51 Franklin St, Fifth Floor, Boston, MA 02110-1301 USA.
#
# Please contact Oracle, 500 Oracle Parkway, Redwood Shores, CA 94065 USA
# or visit www.oracle.com if you need additional information or have any
# questions.
#

# ===========================================================================
# (c) Copyright IBM Corp. 2019, 2021 All Rights Reserved
# ===========================================================================

###############################################################################
#
# Setup version numbers
#

# Verify that a given string represents a valid version number, and assign it
# to a variable.

# Argument 1: the variable to assign to
# Argument 2: the value given by the user
AC_DEFUN([JDKVER_CHECK_AND_SET_NUMBER],
[
  # Additional [] needed to keep m4 from mangling shell constructs.
  if [ ! [[ "$2" =~ ^0*([1-9][0-9]*)$|^0*(0)$ ]] ] ; then
    AC_MSG_ERROR(["$2" is not a valid numerical value for $1])
  fi
  # Extract the version number without leading zeros.
  cleaned_value=${BASH_REMATCH[[1]]}
  if test "x$cleaned_value" = x; then
    # Special case for zero
    cleaned_value=${BASH_REMATCH[[2]]}
  fi

  if test $cleaned_value -gt 255; then
    AC_MSG_ERROR([$1 is given as $2. This is greater than 255 which is not allowed.])
  fi
  if test "x$cleaned_value" != "x$2"; then
    AC_MSG_WARN([Value for $1 has been sanitized from '$2' to '$cleaned_value'])
  fi
  $1=$cleaned_value
])

AC_DEFUN_ONCE([JDKVER_SETUP_JDK_VERSION_NUMBERS],
[
  # Source the version numbers file
  . $TOPDIR/make/conf/version-numbers.conf
  # Source the branding file
  . $TOPDIR/make/conf/branding.conf
  . $TOPDIR/closed/autoconf/version-numbers

  # Some non-version number information is set in that file
  AC_SUBST(LAUNCHER_NAME)
  AC_SUBST(PRODUCT_NAME)
  AC_SUBST(PRODUCT_SUFFIX)
  AC_SUBST(JDK_RC_PLATFORM_NAME)
  AC_SUBST(HOTSPOT_VM_DISTRO)

<<<<<<< HEAD
  # The launcher name, if any
  AC_ARG_WITH(launcher-name, [AS_HELP_STRING([--with-launcher-name],
      [Set launcher name (included in the -version and -fullversion output). @<:@not specified@:>@])])
  if test "x$with_launcher_name" = xyes; then
    AC_MSG_ERROR([--with-launcher-name must have a value])
  elif [ ! [[ $with_launcher_name =~ ^[[:print:]]*$ ]] ]; then
    AC_MSG_ERROR([--with-launcher-name contains non-printing characters: $with_launcher_name])
  elif test "x$with_launcher_name" != x -a "x$with_launcher_name" != xno; then
    # Only set LAUNCHER_NAME if '--with-launcher-name' was used and is not empty.
    # Otherwise we will use the value from "branding.conf" included above.
    LAUNCHER_NAME="$with_launcher_name"
  fi

  # The product name, if any
  AC_ARG_WITH(product-name, [AS_HELP_STRING([--with-product-name],
      [Set product name. Among other uses, defines the 'java.runtime.name' system property. @<:@not specified@:>@])])
  if test "x$with_product_name" = xyes; then
    AC_MSG_ERROR([--with-product-name must have a value])
  elif [ ! [[ $with_product_name =~ ^[[:print:]]*$ ]] ]; then
    AC_MSG_ERROR([--with-product-name contains non-printing characters: $with_product_name])
  elif test "x$with_product_name" != x -a "x$with_product_name" != xno; then
    # Only set PRODUCT_NAME if '--with-product-name' was used and is not empty.
    # Otherwise we will use the value from "branding.conf" included above.
    PRODUCT_NAME="$with_product_name"
  fi

  # The product suffix, if any
  AC_ARG_WITH(product-suffix, [AS_HELP_STRING([--with-product-suffix],
      [Set product suffix. Among other uses, contributes to the 'java.runtime.name' system property. @<:@not specified@:>@])])
  if test "x$with_product_suffix" = xyes; then
    AC_MSG_ERROR([--with-product-suffix must have a value])
  elif [ ! [[ $with_product_suffix =~ ^[[:print:]]*$ ]] ]; then
    AC_MSG_ERROR([--with-product-suffix contains non-printing characters: $with_product_suffix])
  elif test "x$with_product_suffix" != x -a "x$with_product_suffix" != xno; then
    # Only set PRODUCT_SUFFIX if '--with-product-suffix' was used and is not empty.
    # Otherwise we will use the value from "version-numbers" included above.
    PRODUCT_SUFFIX="$with_product_suffix"
  fi
=======
  # Setup username (for use in adhoc version strings etc)
  AC_ARG_WITH([build-user], [AS_HELP_STRING([--with-build-user],
      [build username to use in version strings])])
  if test "x$with_build_user" != x; then
    USERNAME="$with_build_user"
  else
    # Outer [ ] to quote m4.
    [ USERNAME=`$ECHO "$USER" | $TR -d -c '[a-z][A-Z][0-9]'` ]
  fi
  AC_SUBST(USERNAME)
>>>>>>> ee7d6b22

  # Set the JDK RC name
  AC_ARG_WITH(jdk-rc-name, [AS_HELP_STRING([--with-jdk-rc-name],
      [Set JDK RC name. This is used for FileDescription and ProductName properties
       of MS Windows binaries. @<:@not specified@:>@])])
  if test "x$with_jdk_rc_name" = xyes; then
    AC_MSG_ERROR([--with-jdk-rc-name must have a value])
  elif [ ! [[ $with_jdk_rc_name =~ ^[[:print:]]*$ ]] ]; then
    AC_MSG_ERROR([--with-jdk-rc-name contains non-printing characters: $with_jdk_rc_name])
  elif test "x$with_jdk_rc_name" != x; then
    # Set JDK_RC_NAME to a custom value if '--with-jdk-rc-name' was used and is not empty.
    JDK_RC_NAME="$with_jdk_rc_name"
  else
    # Otherwise calculate from "branding.conf" included above.
    JDK_RC_NAME="$PRODUCT_NAME $JDK_RC_PLATFORM_NAME"
  fi
  AC_SUBST(JDK_RC_NAME)

  # The vendor name, if any
  AC_ARG_WITH(vendor-name, [AS_HELP_STRING([--with-vendor-name],
      [Set vendor name. Among others, used to set the 'java.vendor'
       and 'java.vm.vendor' system properties. @<:@not specified@:>@])])
  if test "x$with_vendor_name" = xyes; then
    AC_MSG_ERROR([--with-vendor-name must have a value])
  elif [ ! [[ $with_vendor_name =~ ^[[:print:]]*$ ]] ]; then
    AC_MSG_ERROR([--with-vendor-name contains non-printing characters: $with_vendor_name])
  elif test "x$with_vendor_name" != x; then
    # Only set COMPANY_NAME if '--with-vendor-name' was used and is not empty.
    # Otherwise we will use the value from "branding.conf" included above.
    COMPANY_NAME="$with_vendor_name"
  fi
  AC_SUBST(COMPANY_NAME)

  # The vendor URL, if any
  AC_ARG_WITH(vendor-url, [AS_HELP_STRING([--with-vendor-url],
      [Set the 'java.vendor.url' system property @<:@not specified@:>@])])
  if test "x$with_vendor_url" = xyes; then
    AC_MSG_ERROR([--with-vendor-url must have a value])
  elif [ ! [[ $with_vendor_url =~ ^[[:print:]]*$ ]] ]; then
    AC_MSG_ERROR([--with-vendor-url contains non-printing characters: $with_vendor_url])
  elif test "x$with_vendor_url" != x; then
    # Only set VENDOR_URL if '--with-vendor-url' was used and is not empty.
    # Otherwise we will use the value from "branding.conf" included above.
    VENDOR_URL="$with_vendor_url"
  fi
  AC_SUBST(VENDOR_URL)

  # The vendor bug URL, if any
  AC_ARG_WITH(vendor-bug-url, [AS_HELP_STRING([--with-vendor-bug-url],
      [Set the 'java.vendor.url.bug' system property @<:@not specified@:>@])])
  if test "x$with_vendor_bug_url" = xyes; then
    AC_MSG_ERROR([--with-vendor-bug-url must have a value])
  elif [ ! [[ $with_vendor_bug_url =~ ^[[:print:]]*$ ]] ]; then
    AC_MSG_ERROR([--with-vendor-bug-url contains non-printing characters: $with_vendor_bug_url])
  elif test "x$with_vendor_bug_url" != x; then
    # Only set VENDOR_URL_BUG if '--with-vendor-bug-url' was used and is not empty.
    # Otherwise we will use the value from "branding.conf" included above.
    VENDOR_URL_BUG="$with_vendor_bug_url"
  fi
  AC_SUBST(VENDOR_URL_BUG)

  # The vendor VM bug URL, if any
  AC_ARG_WITH(vendor-vm-bug-url, [AS_HELP_STRING([--with-vendor-vm-bug-url],
      [Sets the bug URL which will be displayed when the VM crashes @<:@not specified@:>@])])
  if test "x$with_vendor_vm_bug_url" = xyes; then
    AC_MSG_ERROR([--with-vendor-vm-bug-url must have a value])
  elif [ ! [[ $with_vendor_vm_bug_url =~ ^[[:print:]]*$ ]] ]; then
    AC_MSG_ERROR([--with-vendor-vm-bug-url contains non-printing characters: $with_vendor_vm_bug_url])
  elif test "x$with_vendor_vm_bug_url" != x; then
    # Only set VENDOR_URL_VM_BUG if '--with-vendor-vm-bug-url' was used and is not empty.
    # Otherwise we will use the value from "branding.conf" included above.
    VENDOR_URL_VM_BUG="$with_vendor_vm_bug_url"
  fi
  AC_SUBST(VENDOR_URL_VM_BUG)

  # Override version from arguments

  # If --with-version-string is set, process it first. It is possible to
  # override parts with more specific flags, since these are processed later.
  AC_ARG_WITH(version-string, [AS_HELP_STRING([--with-version-string],
      [Set version string @<:@calculated@:>@])])
  if test "x$with_version_string" = xyes; then
    AC_MSG_ERROR([--with-version-string must have a value])
  elif test "x$with_version_string" != x; then
    # Additional [] needed to keep m4 from mangling shell constructs.
    if [ [[ $with_version_string =~ ^([0-9]+)(\.([0-9]+))?(\.([0-9]+))?(\.([0-9]+))?(\.([0-9]+))?(\.([0-9]+))?(\.([0-9]+))?(-([a-zA-Z0-9]+))?(((\+)([0-9]*))?(-([-a-zA-Z0-9.]+))?)?$ ]] ]; then
      VERSION_FEATURE=${BASH_REMATCH[[1]]}
      VERSION_INTERIM=${BASH_REMATCH[[3]]}
      VERSION_UPDATE=${BASH_REMATCH[[5]]}
      VERSION_PATCH=${BASH_REMATCH[[7]]}
      VERSION_EXTRA1=${BASH_REMATCH[[9]]}
      VERSION_EXTRA2=${BASH_REMATCH[[11]]}
      VERSION_EXTRA3=${BASH_REMATCH[[13]]}
      VERSION_PRE=${BASH_REMATCH[[15]]}
      version_plus_separator=${BASH_REMATCH[[18]]}
      VERSION_BUILD=${BASH_REMATCH[[19]]}
      VERSION_OPT=${BASH_REMATCH[[21]]}
      # Unspecified numerical fields are interpreted as 0.
      if test "x$VERSION_INTERIM" = x; then
        VERSION_INTERIM=0
      fi
      if test "x$VERSION_UPDATE" = x; then
        VERSION_UPDATE=0
      fi
      if test "x$VERSION_PATCH" = x; then
        VERSION_PATCH=0
      fi
      if test "x$VERSION_EXTRA1" = x; then
        VERSION_EXTRA1=0
      fi
      if test "x$VERSION_EXTRA2" = x; then
        VERSION_EXTRA2=0
      fi
      if test "x$VERSION_EXTRA3" = x; then
        VERSION_EXTRA3=0
      fi
      if test "x$version_plus_separator" != x \
          && test "x$VERSION_BUILD$VERSION_OPT" = x; then
        AC_MSG_ERROR([Version string contains + but both 'BUILD' and 'OPT' are missing])
      fi
      # Stop the version part process from setting default values.
      # We still allow them to explicitly override though.
      NO_DEFAULT_VERSION_PARTS=true
    else
      AC_MSG_ERROR([--with-version-string fails to parse as a valid version string: $with_version_string])
    fi
  fi

  AC_ARG_WITH(version-pre, [AS_HELP_STRING([--with-version-pre],
      [Set the base part of the version 'PRE' field (pre-release identifier) @<:@'internal'@:>@])],
      [with_version_pre_present=true], [with_version_pre_present=false])

  if test "x$with_version_pre_present" = xtrue; then
    if test "x$with_version_pre" = xyes; then
      AC_MSG_ERROR([--with-version-pre must have a value])
    elif test "x$with_version_pre" = xno; then
      # Interpret --without-* as empty string instead of the literal "no"
      VERSION_PRE=
    else
      # Only [a-zA-Z0-9] is allowed in the VERSION_PRE. Outer [ ] to quote m4.
      [ VERSION_PRE=`$ECHO "$with_version_pre" | $TR -c -d '[a-zA-Z0-9]'` ]
      if test "x$VERSION_PRE" != "x$with_version_pre"; then
        AC_MSG_WARN([--with-version-pre value has been sanitized from '$with_version_pre' to '$VERSION_PRE'])
      fi
    fi
  else
    if test "x$NO_DEFAULT_VERSION_PARTS" != xtrue; then
      # Default is to use "internal" as pre
      VERSION_PRE="internal"
    fi
  fi

  AC_ARG_WITH(version-opt, [AS_HELP_STRING([--with-version-opt],
      [Set version 'OPT' field (build metadata) @<:@<timestamp>.<user>.<dirname>@:>@])],
      [with_version_opt_present=true], [with_version_opt_present=false])

  if test "x$with_version_opt_present" = xtrue; then
    if test "x$with_version_opt" = xyes; then
      AC_MSG_ERROR([--with-version-opt must have a value])
    elif test "x$with_version_opt" = xno; then
      # Interpret --without-* as empty string instead of the literal "no"
      VERSION_OPT=
    else
      # Only [-.a-zA-Z0-9] is allowed in the VERSION_OPT. Outer [ ] to quote m4.
      [ VERSION_OPT=`$ECHO "$with_version_opt" | $TR -c -d '[a-z][A-Z][0-9].-'` ]
      if test "x$VERSION_OPT" != "x$with_version_opt"; then
        AC_MSG_WARN([--with-version-opt value has been sanitized from '$with_version_opt' to '$VERSION_OPT'])
      fi
    fi
  else
    if test "x$NO_DEFAULT_VERSION_PARTS" != xtrue; then
      # Default is to calculate a string like this 'adhoc.<username>.<base dir name>'
      # Outer [ ] to quote m4.
      [ basedirname=`$BASENAME "$TOPDIR" | $TR -d -c '[a-z][A-Z][0-9].-'` ]
      VERSION_OPT="adhoc.$USERNAME.$basedirname"
    fi
  fi

  AC_ARG_WITH(version-build, [AS_HELP_STRING([--with-version-build],
      [Set version 'BUILD' field (build number) @<:@not specified@:>@])],
      [with_version_build_present=true], [with_version_build_present=false])

  if test "x$with_version_build_present" = xtrue; then
    if test "x$with_version_build" = xyes; then
      AC_MSG_ERROR([--with-version-build must have a value])
    elif test "x$with_version_build" = xno; then
      # Interpret --without-* as empty string instead of the literal "no"
      VERSION_BUILD=
    elif test "x$with_version_build" = x; then
      VERSION_BUILD=
    else
      JDKVER_CHECK_AND_SET_NUMBER(VERSION_BUILD, $with_version_build)
    fi
  else
    if test "x$NO_DEFAULT_VERSION_PARTS" != xtrue; then
      # Default is to not have a build number.
      VERSION_BUILD=""
      # FIXME: Until all code can cope with an empty VERSION_BUILD, set it to 0.
      VERSION_BUILD=0
    fi
  fi

  AC_ARG_WITH(version-feature, [AS_HELP_STRING([--with-version-feature],
      [Set version 'FEATURE' field (first number) @<:@current source value@:>@])],
      [with_version_feature_present=true], [with_version_feature_present=false])

  if test "x$with_version_feature_present" = xtrue; then
    if test "x$with_version_feature" = xyes; then
      AC_MSG_ERROR([--with-version-feature must have a value])
    else
      JDKVER_CHECK_AND_SET_NUMBER(VERSION_FEATURE, $with_version_feature)
    fi
  else
    if test "x$NO_DEFAULT_VERSION_PARTS" != xtrue; then
      # Default is to get value from version-numbers.conf
      VERSION_FEATURE="$DEFAULT_VERSION_FEATURE"
    fi
  fi

  AC_ARG_WITH(version-interim, [AS_HELP_STRING([--with-version-interim],
      [Set version 'INTERIM' field (second number) @<:@current source value@:>@])],
      [with_version_interim_present=true], [with_version_interim_present=false])

  if test "x$with_version_interim_present" = xtrue; then
    if test "x$with_version_interim" = xyes; then
      AC_MSG_ERROR([--with-version-interim must have a value])
    elif test "x$with_version_interim" = xno; then
      # Interpret --without-* as empty string (i.e. 0) instead of the literal "no"
      VERSION_INTERIM=0
    elif test "x$with_version_interim" = x; then
      VERSION_INTERIM=0
    else
      JDKVER_CHECK_AND_SET_NUMBER(VERSION_INTERIM, $with_version_interim)
    fi
  else
    if test "x$NO_DEFAULT_VERSION_PARTS" != xtrue; then
      # Default is 0, if unspecified
      VERSION_INTERIM=$DEFAULT_VERSION_INTERIM
    fi
  fi

  AC_ARG_WITH(version-update, [AS_HELP_STRING([--with-version-update],
      [Set version 'UPDATE' field (third number) @<:@current source value@:>@])],
      [with_version_update_present=true], [with_version_update_present=false])

  if test "x$with_version_update_present" = xtrue; then
    if test "x$with_version_update" = xyes; then
      AC_MSG_ERROR([--with-version-update must have a value])
    elif test "x$with_version_update" = xno; then
      # Interpret --without-* as empty string (i.e. 0) instead of the literal "no"
      VERSION_UPDATE=0
    elif test "x$with_version_update" = x; then
      VERSION_UPDATE=0
    else
      JDKVER_CHECK_AND_SET_NUMBER(VERSION_UPDATE, $with_version_update)
    fi
  else
    if test "x$NO_DEFAULT_VERSION_PARTS" != xtrue; then
      # Default is 0, if unspecified
      VERSION_UPDATE=$DEFAULT_VERSION_UPDATE
    fi
  fi

  AC_ARG_WITH(version-patch, [AS_HELP_STRING([--with-version-patch],
      [Set version 'PATCH' field (fourth number) @<:@not specified@:>@])],
      [with_version_patch_present=true], [with_version_patch_present=false])

  if test "x$with_version_patch_present" = xtrue; then
    if test "x$with_version_patch" = xyes; then
      AC_MSG_ERROR([--with-version-patch must have a value])
    elif test "x$with_version_patch" = xno; then
      # Interpret --without-* as empty string (i.e. 0) instead of the literal "no"
      VERSION_PATCH=0
    elif test "x$with_version_patch" = x; then
      VERSION_PATCH=0
    else
      JDKVER_CHECK_AND_SET_NUMBER(VERSION_PATCH, $with_version_patch)
    fi
  else
    if test "x$NO_DEFAULT_VERSION_PARTS" != xtrue; then
      # Default is 0, if unspecified
      VERSION_PATCH=$DEFAULT_VERSION_PATCH
    fi
  fi

  # The 1st version extra number, if any
  AC_ARG_WITH(version-extra1, [AS_HELP_STRING([--with-version-extra1],
      [Set 1st version extra number @<:@not specified@:>@])],
      [with_version_extra1_present=true], [with_version_extra1_present=false])

  if test "x$with_version_extra1_present" = xtrue; then
    if test "x$with_version_extra1" = xyes; then
      AC_MSG_ERROR([--with-version-extra1 must have a value])
    elif test "x$with_version_extra1" = xno; then
      # Interpret --without-* as empty string (i.e. 0) instead of the literal "no"
      VERSION_EXTRA1=0
    elif test "x$with_version_extra1" = x; then
      VERSION_EXTRA1=0
    else
      JDKVER_CHECK_AND_SET_NUMBER(VERSION_EXTRA1, $with_version_extra1)
    fi
  else
    if test "x$NO_DEFAULT_VERSION_PARTS" != xtrue; then
      VERSION_EXTRA1=$DEFAULT_VERSION_EXTRA1
    fi
  fi

  # The 2nd version extra number, if any
  AC_ARG_WITH(version-extra2, [AS_HELP_STRING([--with-version-extra2],
      [Set 2nd version extra number @<:@not specified@:>@])],
      [with_version_extra2_present=true], [with_version_extra2_present=false])

  if test "x$with_version_extra2_present" = xtrue; then
    if test "x$with_version_extra2" = xyes; then
      AC_MSG_ERROR([--with-version-extra2 must have a value])
    elif test "x$with_version_extra2" = xno; then
      # Interpret --without-* as empty string (i.e. 0) instead of the literal "no"
      VERSION_EXTRA2=0
    elif test "x$with_version_extra2" = x; then
      VERSION_EXTRA2=0
    else
      JDKVER_CHECK_AND_SET_NUMBER(VERSION_EXTRA2, $with_version_extra2)
    fi
  else
    if test "x$NO_DEFAULT_VERSION_PARTS" != xtrue; then
      VERSION_EXTRA2=$DEFAULT_VERSION_EXTRA2
    fi
  fi

  # The 3rd version extra number, if any
  AC_ARG_WITH(version-extra3, [AS_HELP_STRING([--with-version-extra3],
      [Set 3rd version extra number @<:@not specified@:>@])],
      [with_version_extra3_present=true], [with_version_extra3_present=false])

  if test "x$with_version_extra3_present" = xtrue; then
    if test "x$with_version_extra3" = xyes; then
      AC_MSG_ERROR([--with-version-extra3 must have a value])
    elif test "x$with_version_extra3" = xno; then
      # Interpret --without-* as empty string (i.e. 0) instead of the literal "no"
      VERSION_EXTRA3=0
    elif test "x$with_version_extra3" = x; then
      VERSION_EXTRA3=0
    else
      JDKVER_CHECK_AND_SET_NUMBER(VERSION_EXTRA3, $with_version_extra3)
    fi
  else
    if test "x$NO_DEFAULT_VERSION_PARTS" != xtrue; then
      VERSION_EXTRA3=$DEFAULT_VERSION_EXTRA3
    fi
  fi

  # Calculate derived version properties

  # Set VERSION_IS_GA based on if VERSION_PRE has a value
  if test "x$VERSION_PRE" = x; then
    VERSION_IS_GA=true
  else
    VERSION_IS_GA=false
  fi

  # VERSION_NUMBER but always with exactly 4 positions, with 0 for empty positions.
  VERSION_NUMBER_FOUR_POSITIONS=$VERSION_FEATURE.$VERSION_INTERIM.$VERSION_UPDATE.$VERSION_PATCH

  # VERSION_NUMBER but always with all positions, with 0 for empty positions.
  VERSION_NUMBER_ALL_POSITIONS=$VERSION_NUMBER_FOUR_POSITIONS.$VERSION_EXTRA1.$VERSION_EXTRA2.$VERSION_EXTRA3

  stripped_version_number=$VERSION_NUMBER_ALL_POSITIONS
  # Strip trailing zeroes from stripped_version_number
  for i in 1 2 3 4 5 6 ; do stripped_version_number=${stripped_version_number%.0} ; done
  VERSION_NUMBER=$stripped_version_number

  # The complete version string, with additional build information
  if test "x$VERSION_BUILD$VERSION_OPT" = x; then
    VERSION_STRING=$VERSION_NUMBER${VERSION_PRE:+-$VERSION_PRE}
  else
    # If either build or opt is set, we need a + separator
    VERSION_STRING=$VERSION_NUMBER${VERSION_PRE:+-$VERSION_PRE}+$VERSION_BUILD${VERSION_OPT:+-$VERSION_OPT}
  fi

  # The short version string, just VERSION_NUMBER and PRE, if present.
  VERSION_SHORT=$VERSION_NUMBER${VERSION_PRE:+-$VERSION_PRE}

  # The version date
  AC_ARG_WITH(version-date, [AS_HELP_STRING([--with-version-date],
      [Set version date @<:@current source value@:>@])])
  if test "x$with_version_date" = xyes; then
    AC_MSG_ERROR([--with-version-date must have a value])
  elif test "x$with_version_date" != x; then
    if [ ! [[ $with_version_date =~ ^[0-9]{4}-[0-9]{2}-[0-9]{2}$ ]] ]; then
      AC_MSG_ERROR(["$with_version_date" is not a valid version date])
    else
      VERSION_DATE="$with_version_date"
    fi
  else
    VERSION_DATE="$DEFAULT_VERSION_DATE"
  fi

  # The vendor version string, if any
  AC_ARG_WITH(vendor-version-string, [AS_HELP_STRING([--with-vendor-version-string],
      [Set vendor version string @<:@not specified@:>@])])
  if test "x$with_vendor_version_string" = xyes; then
    AC_MSG_ERROR([--with-vendor-version-string must have a value])
  elif [ ! [[ $with_vendor_version_string =~ ^[[:graph:]]*$ ]] ]; then
    AC_MSG_ERROR([--with--vendor-version-string contains non-graphical characters: $with_vendor_version_string])
  else
    VENDOR_VERSION_STRING="$with_vendor_version_string"
  fi

  # Set the MACOSX Bundle Name base
  AC_ARG_WITH(macosx-bundle-name-base, [AS_HELP_STRING([--with-macosx-bundle-name-base],
      [Set the MacOSX Bundle Name base. This is the base name for calculating MacOSX Bundle Names.
      @<:@not specified@:>@])])
  if test "x$with_macosx_bundle_name_base" = xyes; then
    AC_MSG_ERROR([--with-macosx-bundle-name-base must have a value])
  elif [ ! [[ $with_macosx_bundle_name_base =~ ^[[:print:]]*$ ]] ]; then
    AC_MSG_ERROR([--with-macosx-bundle-name-base contains non-printing characters: $with_macosx_bundle_name_base])
  elif test "x$with_macosx_bundle_name_base" != x; then
    # Set MACOSX_BUNDLE_NAME_BASE to the configured value.
    MACOSX_BUNDLE_NAME_BASE="$with_macosx_bundle_name_base"
  fi
  AC_SUBST(MACOSX_BUNDLE_NAME_BASE)

  # Set the MACOSX Bundle ID base
  AC_ARG_WITH(macosx-bundle-id-base, [AS_HELP_STRING([--with-macosx-bundle-id-base],
      [Set the MacOSX Bundle ID base. This is the base ID for calculating MacOSX Bundle IDs.
      @<:@not specified@:>@])])
  if test "x$with_macosx_bundle_id_base" = xyes; then
    AC_MSG_ERROR([--with-macosx-bundle-id-base must have a value])
  elif [ ! [[ $with_macosx_bundle_id_base =~ ^[[:print:]]*$ ]] ]; then
    AC_MSG_ERROR([--with-macosx-bundle-id-base contains non-printing characters: $with_macosx_bundle_id_base])
  elif test "x$with_macosx_bundle_id_base" != x; then
    # Set MACOSX_BUNDLE_ID_BASE to the configured value.
    MACOSX_BUNDLE_ID_BASE="$with_macosx_bundle_id_base"
  else
    # If using the default value, append the VERSION_PRE if there is one
    # to make it possible to tell official builds apart from developer builds
    if test "x$VERSION_PRE" != x; then
      MACOSX_BUNDLE_ID_BASE="$MACOSX_BUNDLE_ID_BASE-$VERSION_PRE"
    fi
  fi
  AC_SUBST(MACOSX_BUNDLE_ID_BASE)

  # Set the MACOSX CFBundleVersion field
  AC_ARG_WITH(macosx-bundle-build-version, [AS_HELP_STRING([--with-macosx-bundle-build-version],
      [Set the MacOSX Bundle CFBundleVersion field. This key is a machine-readable
      string composed of one to three period-separated integers and should represent the
      build version. Defaults to the build number.])])
  if test "x$with_macosx_bundle_build_version" = xyes; then
    AC_MSG_ERROR([--with-macosx-bundle-build-version must have a value])
  elif [ ! [[ $with_macosx_bundle_build_version =~ ^[0-9\.]*$ ]] ]; then
    AC_MSG_ERROR([--with-macosx-bundle-build-version contains non numbers and periods: $with_macosx_bundle_build_version])
  elif test "x$with_macosx_bundle_build_version" != x; then
    MACOSX_BUNDLE_BUILD_VERSION="$with_macosx_bundle_build_version"
  else
    MACOSX_BUNDLE_BUILD_VERSION="$VERSION_BUILD"
    # If VERSION_OPT consists of only numbers and periods, add it.
    if [ [[ $VERSION_OPT =~ ^[0-9\.]+$ ]] ]; then
      MACOSX_BUNDLE_BUILD_VERSION+=".$VERSION_OPT"
    fi
  fi
  AC_SUBST(MACOSX_BUNDLE_BUILD_VERSION)

  # We could define --with flags for these, if really needed
  VERSION_CLASSFILE_MAJOR="$DEFAULT_VERSION_CLASSFILE_MAJOR"
  VERSION_CLASSFILE_MINOR="$DEFAULT_VERSION_CLASSFILE_MINOR"
  VERSION_DOCS_API_SINCE="$DEFAULT_VERSION_DOCS_API_SINCE"
  JDK_SOURCE_TARGET_VERSION="$DEFAULT_JDK_SOURCE_TARGET_VERSION"

  AC_MSG_CHECKING([for version string])
  AC_MSG_RESULT([$VERSION_STRING])

  AC_SUBST(VERSION_FEATURE)
  AC_SUBST(VERSION_INTERIM)
  AC_SUBST(VERSION_UPDATE)
  AC_SUBST(VERSION_PATCH)
  AC_SUBST(VERSION_EXTRA1)
  AC_SUBST(VERSION_EXTRA2)
  AC_SUBST(VERSION_EXTRA3)
  AC_SUBST(VERSION_PRE)
  AC_SUBST(VERSION_BUILD)
  AC_SUBST(VERSION_OPT)
  AC_SUBST(VERSION_NUMBER)
  AC_SUBST(VERSION_NUMBER_FOUR_POSITIONS)
  AC_SUBST(VERSION_STRING)
  AC_SUBST(VERSION_SHORT)
  AC_SUBST(VERSION_IS_GA)
  AC_SUBST(VERSION_DATE)
  AC_SUBST(VENDOR_VERSION_STRING)
  AC_SUBST(VERSION_CLASSFILE_MAJOR)
  AC_SUBST(VERSION_CLASSFILE_MINOR)
  AC_SUBST(VERSION_DOCS_API_SINCE)
  AC_SUBST(JDK_SOURCE_TARGET_VERSION)
])<|MERGE_RESOLUTION|>--- conflicted
+++ resolved
@@ -74,7 +74,6 @@
   AC_SUBST(JDK_RC_PLATFORM_NAME)
   AC_SUBST(HOTSPOT_VM_DISTRO)
 
-<<<<<<< HEAD
   # The launcher name, if any
   AC_ARG_WITH(launcher-name, [AS_HELP_STRING([--with-launcher-name],
       [Set launcher name (included in the -version and -fullversion output). @<:@not specified@:>@])])
@@ -113,7 +112,7 @@
     # Otherwise we will use the value from "version-numbers" included above.
     PRODUCT_SUFFIX="$with_product_suffix"
   fi
-=======
+
   # Setup username (for use in adhoc version strings etc)
   AC_ARG_WITH([build-user], [AS_HELP_STRING([--with-build-user],
       [build username to use in version strings])])
@@ -124,7 +123,6 @@
     [ USERNAME=`$ECHO "$USER" | $TR -d -c '[a-z][A-Z][0-9]'` ]
   fi
   AC_SUBST(USERNAME)
->>>>>>> ee7d6b22
 
   # Set the JDK RC name
   AC_ARG_WITH(jdk-rc-name, [AS_HELP_STRING([--with-jdk-rc-name],
