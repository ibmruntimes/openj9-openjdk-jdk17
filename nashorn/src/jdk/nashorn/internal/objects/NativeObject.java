--- conflicted
+++ resolved
@@ -248,17 +248,10 @@
      * @return object
      */
     @Function(attributes = Attribute.NOT_ENUMERABLE, where = Where.CONSTRUCTOR)
-<<<<<<< HEAD
-    public static Object defineProperty(final Object self, final Object obj, final Object prop, final Object attr) {
-        Global.checkObject(obj).defineOwnProperty(JSType.toString(prop), attr, true);
-        return obj;
-=======
     public static ScriptObject defineProperty(final Object self, final Object obj, final Object prop, final Object attr) {
-        Global.checkObject(obj);
-        final ScriptObject sobj = (ScriptObject)obj;
+        final ScriptObject sobj = Global.checkObject(obj);
         sobj.defineOwnProperty(JSType.toString(prop), attr, true);
         return sobj;
->>>>>>> 69522fcb
     }
 
     /**
@@ -270,15 +263,8 @@
      * @return object
      */
     @Function(attributes = Attribute.NOT_ENUMERABLE, where = Where.CONSTRUCTOR)
-<<<<<<< HEAD
-    public static Object defineProperties(final Object self, final Object obj, final Object props) {
+    public static ScriptObject defineProperties(final Object self, final Object obj, final Object props) {
         final ScriptObject sobj     = Global.checkObject(obj);
-=======
-    public static ScriptObject defineProperties(final Object self, final Object obj, final Object props) {
-        Global.checkObject(obj);
-
-        final ScriptObject sobj     = (ScriptObject)obj;
->>>>>>> 69522fcb
         final Object       propsObj = Global.toObject(props);
 
         if (propsObj instanceof ScriptObject) {
